{
<<<<<<< HEAD
	"name": "kilo-code",
	"displayName": "Kilo Code",
	"description": "A whole dev team of AI agents in your editor.",
	"publisher": "kilocode",
	"version": "4.14.4",
	"icon": "assets/icons/logo-outline-black.png",
=======
	"name": "roo-cline",
	"displayName": "%extension.displayName%",
	"description": "%extension.description%",
	"publisher": "RooVeterinaryInc",
	"version": "3.11.17",
	"icon": "assets/icons/icon.png",
>>>>>>> 58ac098a
	"galleryBanner": {
		"color": "#FFFFFF",
		"theme": "light"
	},
	"engines": {
		"vscode": "^1.84.0",
		"node": "20.18.1"
	},
	"author": {
		"name": "Kilo Code"
	},
	"repository": {
		"type": "git",
		"url": "https://github.com/Kilo-Org/kilocode"
	},
	"homepage": "https://kilocode.ai",
	"categories": [
		"AI",
		"Chat",
		"Programming Languages",
		"Education",
		"Snippets",
		"Testing"
	],
	"keywords": [
		"cline",
		"claude",
		"dev",
		"mcp",
		"openrouter",
		"coding",
		"agent",
		"autonomous",
		"chatgpt",
		"sonnet",
		"ai",
		"llama",
		"Kilo Code",
		"kilocode",
		"roocode"
	],
	"activationEvents": [
		"onLanguage",
		"onStartupFinished"
	],
	"main": "./dist/extension.js",
	"contributes": {
		"walkthroughs": [
			{
				"id": "kiloCodeWalkthrough",
				"title": "5 ways Kilo Code helps you code",
				"description": "You now have a personal AI coding assistant.",
				"steps": [
					{
						"id": "welcome",
						"title": "Write code for you",
						"description": "Describe what you want to build. Kilo Code will write it from scratch, generate the files, and run them for you.",
						"media": {
							"markdown": "walkthrough/step1.md"
						}
					},
					{
						"id": "getting-started",
						"title": "Understand your codebase",
						"description": "Need clarity on how something works? Ask Kilo Code about any part of your files and get a clear explanation.",
						"media": {
							"markdown": "walkthrough/step2.md"
						},
						"content": {
							"path": "walkthrough/step2.md"
						}
					},
					{
						"id": "modes",
						"title": "Get things working again",
						"description": "Stuck on an error? Kilo Code can find the issue, fix it, and get your code running.",
						"media": {
							"markdown": "walkthrough/step3.md"
						}
					},
					{
						"id": "code-actions",
						"title": "Plan your logic",
						"description": "Not sure where to start? Map out your logic and structure before writing a single line of code.",
						"media": {
							"markdown": "walkthrough/step4.md"
						}
					},
					{
						"id": "advanced-features",
						"title": "And more",
						"description": "Improve your prompt, add context, or create your own custom modes.",
						"media": {
							"markdown": "walkthrough/step5.md"
						}
					}
				]
			}
		],
		"submenus": [
			{
<<<<<<< HEAD
				"id": "kilo-code.contextMenu",
				"label": "Kilo Code"
			},
			{
				"id": "kilo-code.terminalMenu",
				"label": "Kilo Code"
=======
				"id": "roo-code.contextMenu",
				"label": "%views.contextMenu.label%"
			},
			{
				"id": "roo-code.terminalMenu",
				"label": "%views.terminalMenu.label%"
>>>>>>> 58ac098a
			}
		],
		"viewsContainers": {
			"activitybar": [
				{
<<<<<<< HEAD
					"id": "kilo-code-ActivityBar",
					"title": "Kilo Code (⇧⌘A)",
					"icon": "assets/icons/kilo.png",
					"when": "isMac"
				},
				{
					"id": "kilo-code-ActivityBar",
					"title": "Kilo Code (shift-ctrl-A)",
					"icon": "assets/icons/kilo.png",
					"when": "!isMac"
=======
					"id": "roo-cline-ActivityBar",
					"title": "%views.activitybar.title%",
					"icon": "assets/icons/icon.svg"
>>>>>>> 58ac098a
				}
			]
		},
		"views": {
			"kilo-code-ActivityBar": [
				{
					"type": "webview",
					"id": "kilo-code.SidebarProvider",
					"name": ""
				}
			]
		},
		"commands": [
			{
<<<<<<< HEAD
				"command": "kilo-code.plusButtonClicked",
				"title": "New Task",
				"icon": "$(add)"
			},
			{
				"command": "kilo-code.mcpButtonClicked",
				"title": "MCP Servers",
				"icon": "$(server)"
			},
			{
				"command": "kilo-code.promptsButtonClicked",
				"title": "Prompts",
				"icon": "$(notebook)"
			},
			{
				"command": "kilo-code.historyButtonClicked",
				"title": "History",
				"icon": "$(history)"
			},
			{
				"command": "kilo-code.popoutButtonClicked",
				"title": "Open in Editor",
				"icon": "$(link-external)"
			},
			{
				"command": "kilo-code.settingsButtonClicked",
				"title": "Settings",
				"icon": "$(settings-gear)"
			},
			{
				"command": "kilo-code.helpButtonClicked",
				"title": "Documentation",
				"icon": "$(question)"
			},
			{
				"command": "kilo-code.openInNewTab",
				"title": "Open In New Tab",
				"category": "Kilo Code"
			},
			{
				"command": "kilo-code.explainCode",
				"title": "Explain Code",
				"category": "Kilo Code"
			},
			{
				"command": "kilo-code.fixCode",
				"title": "Fix Code",
				"category": "Kilo Code"
			},
			{
				"command": "kilo-code.improveCode",
				"title": "Improve Code",
				"category": "Kilo Code"
			},
			{
				"command": "kilo-code.addToContext",
				"title": "Add To Context",
				"category": "Kilo Code"
			},
			{
				"command": "kilo-code.newTask",
				"title": "New Task",
				"category": "Kilo Code"
			},
			{
				"command": "kilo-code.terminalAddToContext",
				"title": "Add Terminal Content to Context",
				"category": "Kilo Code"
			},
			{
				"command": "kilo-code.terminalFixCommand",
				"title": "Fix This Command",
				"category": "Kilo Code"
			},
			{
				"command": "kilo-code.terminalExplainCommand",
				"title": "Explain This Command",
				"category": "Kilo Code"
			},
			{
				"command": "kilo-code.terminalFixCommandInCurrentTask",
				"title": "Fix This Command (Current Task)",
				"category": "Kilo Code"
			},
			{
				"command": "kilo-code.terminalExplainCommandInCurrentTask",
				"title": "Explain This Command (Current Task)",
				"category": "Terminal"
			},
			{
				"command": "kilo-code.setCustomStoragePath",
				"title": "Set Custom Storage Path",
				"category": "Kilo Code"
			},
			{
				"command": "kilo-code.focusChatInput",
				"title": "Focus Chat Input",
				"category": "Kilo Code"
			}
		],
		"keybindings": [
			{
				"command": "kilo-code.focusChatInput",
				"key": "ctrl+shift+a",
				"mac": "cmd+shift+a",
				"when": "editorTextFocus || terminalFocus || viewFocus"
=======
				"command": "roo-cline.plusButtonClicked",
				"title": "%command.newTask.title%",
				"icon": "$(add)"
			},
			{
				"command": "roo-cline.mcpButtonClicked",
				"title": "%command.mcpServers.title%",
				"icon": "$(server)"
			},
			{
				"command": "roo-cline.promptsButtonClicked",
				"title": "%command.prompts.title%",
				"icon": "$(notebook)"
			},
			{
				"command": "roo-cline.historyButtonClicked",
				"title": "%command.history.title%",
				"icon": "$(history)"
			},
			{
				"command": "roo-cline.popoutButtonClicked",
				"title": "%command.openInEditor.title%",
				"icon": "$(link-external)"
			},
			{
				"command": "roo-cline.settingsButtonClicked",
				"title": "%command.settings.title%",
				"icon": "$(settings-gear)"
			},
			{
				"command": "roo-cline.helpButtonClicked",
				"title": "%command.documentation.title%",
				"icon": "$(question)"
			},
			{
				"command": "roo-cline.openInNewTab",
				"title": "%command.openInNewTab.title%",
				"category": "%extension.displayName%"
			},
			{
				"command": "roo-cline.explainCode",
				"title": "%command.explainCode.title%",
				"category": "%extension.displayName%"
			},
			{
				"command": "roo-cline.fixCode",
				"title": "%command.fixCode.title%",
				"category": "%extension.displayName%"
			},
			{
				"command": "roo-cline.improveCode",
				"title": "%command.improveCode.title%",
				"category": "%extension.displayName%"
			},
			{
				"command": "roo-cline.addToContext",
				"title": "%command.addToContext.title%",
				"category": "%extension.displayName%"
			},
			{
				"command": "roo-cline.newTask",
				"title": "%command.newTask.title%",
				"category": "%extension.displayName%"
			},
			{
				"command": "roo-cline.terminalAddToContext",
				"title": "%command.terminal.addToContext.title%",
				"category": "Terminal"
			},
			{
				"command": "roo-cline.terminalFixCommand",
				"title": "%command.terminal.fixCommand.title%",
				"category": "Terminal"
			},
			{
				"command": "roo-cline.terminalExplainCommand",
				"title": "%command.terminal.explainCommand.title%",
				"category": "Terminal"
			},
			{
				"command": "roo-cline.terminalFixCommandInCurrentTask",
				"title": "%command.terminal.fixCommandInCurrentTask.title%",
				"category": "Terminal"
			},
			{
				"command": "roo-cline.terminalExplainCommandInCurrentTask",
				"title": "%command.terminal.explainCommandInCurrentTask.title%",
				"category": "Terminal"
			},
			{
				"command": "roo-cline.setCustomStoragePath",
				"title": "%command.setCustomStoragePath.title%",
				"category": "%extension.displayName%"
			},
			{
				"command": "roo-cline.focusInput",
				"title": "%command.focusInput.title%",
				"category": "%extension.displayName%"
>>>>>>> 58ac098a
			}
		],
		"menus": {
			"editor/context": [
				{
					"submenu": "kilo-code.contextMenu",
					"group": "navigation"
				}
			],
			"kilo-code.contextMenu": [
				{
					"command": "kilo-code.explainCode",
					"group": "1_actions@1"
				},
				{
					"command": "kilo-code.fixCode",
					"group": "1_actions@2"
				},
				{
					"command": "kilo-code.improveCode",
					"group": "1_actions@3"
				},
				{
					"command": "kilo-code.addToContext",
					"group": "1_actions@4"
				}
			],
			"terminal/context": [
				{
					"submenu": "kilo-code.terminalMenu",
					"group": "navigation"
				}
			],
			"kilo-code.terminalMenu": [
				{
					"command": "kilo-code.terminalAddToContext",
					"group": "1_actions@1"
				},
				{
					"command": "kilo-code.terminalFixCommand",
					"group": "1_actions@2"
				},
				{
					"command": "kilo-code.terminalExplainCommand",
					"group": "1_actions@3"
				},
				{
					"command": "kilo-code.terminalFixCommandInCurrentTask",
					"group": "1_actions@5"
				},
				{
					"command": "kilo-code.terminalExplainCommandInCurrentTask",
					"group": "1_actions@6"
				}
			],
			"view/title": [
				{
					"command": "kilo-code.popoutButtonClicked",
					"group": "navigation@4",
					"when": "view == kilo-code.SidebarProvider"
				},
				{
					"command": "kilo-code.settingsButtonClicked",
					"group": "navigation@1",
					"when": "view == kilo-code.SidebarProvider"
				},
				{
					"command": "kilo-code.helpButtonClicked",
					"group": "navigation@6",
					"when": "false && view == kilo-code.SidebarProvider"
				}
			],
			"editor/title": [
				{
					"command": "kilo-code.plusButtonClicked",
					"group": "navigation@1",
					"when": "activeWebviewPanelId == kilo-code.TabPanelProvider"
				},
				{
					"command": "kilo-code.promptsButtonClicked",
					"group": "navigation@2",
					"when": "activeWebviewPanelId == kilo-code.TabPanelProvider"
				},
				{
					"command": "kilo-code.mcpButtonClicked",
					"group": "navigation@3",
					"when": "activeWebviewPanelId == kilo-code.TabPanelProvider"
				},
				{
					"command": "kilo-code.historyButtonClicked",
					"group": "navigation@4",
					"when": "activeWebviewPanelId == kilo-code.TabPanelProvider"
				},
				{
					"command": "kilo-code.popoutButtonClicked",
					"group": "navigation@5",
					"when": "activeWebviewPanelId == kilo-code.TabPanelProvider"
				},
				{
					"command": "kilo-code.settingsButtonClicked",
					"group": "navigation@6",
					"when": "activeWebviewPanelId == kilo-code.TabPanelProvider"
				},
				{
					"command": "kilo-code.helpButtonClicked",
					"group": "navigation@7",
					"when": "activeWebviewPanelId == kilo-code.TabPanelProvider"
				}
			]
		},
		"configuration": {
<<<<<<< HEAD
			"title": "Kilo Code",
=======
			"title": "%configuration.title%",
>>>>>>> 58ac098a
			"properties": {
				"kilo-code.allowedCommands": {
					"type": "array",
					"items": {
						"type": "string"
					},
					"default": [
						"npm test",
						"npm install",
						"tsc",
						"git log",
						"git diff",
						"git show"
					],
					"description": "%commands.allowedCommands.description%"
				},
				"kilo-code.vsCodeLmModelSelector": {
					"type": "object",
					"properties": {
						"vendor": {
							"type": "string",
							"description": "%settings.vsCodeLmModelSelector.vendor.description%"
						},
						"family": {
							"type": "string",
							"description": "%settings.vsCodeLmModelSelector.family.description%"
						}
					},
					"description": "%settings.vsCodeLmModelSelector.description%"
				},
				"kilo-code.customStoragePath": {
					"type": "string",
					"default": "",
<<<<<<< HEAD
					"description": "Custom storage path. Leave empty to use the default location. Supports absolute paths (e.g. 'D:\\KiloCodeStorage')"
=======
					"description": "%settings.customStoragePath.description%"
>>>>>>> 58ac098a
				}
			}
		}
	},
	"scripts": {
		"build": "npm run vsix",
		"build:webview": "cd webview-ui && npm run build",
		"build:esbuild": "node esbuild.js --production",
		"compile": "tsc -p . --outDir out && node esbuild.js",
		"install:all": "npm install npm-run-all && npm-run-all -l -p install-*",
		"install-extension": "npm install",
		"install-webview": "cd webview-ui && npm install",
		"install-e2e": "cd e2e && npm install",
		"lint": "npm-run-all -l -p lint:*",
		"lint:extension": "eslint src/**/*.ts",
		"lint:webview": "cd webview-ui && npm run lint",
		"lint:e2e": "cd e2e && npm run lint",
		"check-types": "npm-run-all -l -p check-types:*",
		"check-types:extension": "tsc --noEmit",
		"check-types:webview": "cd webview-ui && npm run check-types",
		"check-types:e2e": "cd e2e && npm run check-types",
		"package": "npm-run-all -l -p build:webview build:esbuild check-types lint",
		"pretest": "npm run compile",
		"dev": "cd webview-ui && npm run dev",
		"test": "node scripts/run-tests.js",
		"test:extension": "jest",
		"test:webview": "cd webview-ui && npm run test",
		"prepare": "husky",
		"publish:marketplace": "vsce publish && ovsx publish",
		"publish": "npm run build && changeset publish && npm install --package-lock-only",
		"version-packages": "changeset version && npm install --package-lock-only",
		"vscode:prepublish": "npm run package",
		"vsix": "rimraf bin && mkdirp bin && npx vsce package --out bin",
		"watch": "npm-run-all -l -p watch:*",
		"watch:esbuild": "node esbuild.js --watch",
		"watch:tsc": "tsc --noEmit --watch --project tsconfig.json",
		"watch-tests": "tsc -p . -w --outDir out",
		"changeset": "changeset",
		"knip": "knip --include files",
		"clean": "npm-run-all -l -p clean:*",
		"clean:extension": "rimraf bin dist out",
		"clean:webview": "cd webview-ui && npm run clean",
		"clean:e2e": "cd e2e && npm run clean",
		"vscode-test": "npm-run-all -l -p vscode-test:*",
		"vscode-test:extension": "tsc -p . --outDir out && node esbuild.js",
		"vscode-test:webview": "cd webview-ui && npm run build",
		"update-contributors": "node scripts/update-contributors.js",
		"generate-types": "tsx scripts/generate-types.mts"
	},
	"dependencies": {
		"@anthropic-ai/bedrock-sdk": "^0.10.2",
		"@anthropic-ai/sdk": "^0.37.0",
		"@anthropic-ai/vertex-sdk": "^0.7.0",
		"@aws-sdk/client-bedrock-runtime": "^3.779.0",
		"@google-cloud/vertexai": "^1.9.3",
		"@google/generative-ai": "^0.18.0",
		"@mistralai/mistralai": "^1.3.6",
		"@modelcontextprotocol/sdk": "^1.7.0",
		"@types/clone-deep": "^4.0.4",
		"@types/pdf-parse": "^1.1.4",
		"@types/tmp": "^0.2.6",
		"@types/turndown": "^5.0.5",
		"@types/vscode": "^1.95.0",
		"@vscode/codicons": "^0.0.36",
		"axios": "^1.7.4",
		"cheerio": "^1.0.0",
		"chokidar": "^4.0.1",
		"clone-deep": "^4.0.1",
		"default-shell": "^2.2.0",
		"delay": "^6.0.0",
		"diff": "^5.2.0",
		"diff-match-patch": "^1.0.5",
		"fast-deep-equal": "^3.1.3",
		"fast-xml-parser": "^4.5.1",
		"fastest-levenshtein": "^1.0.16",
		"fzf": "^0.5.2",
		"get-folder-size": "^5.0.0",
		"globby": "^14.0.2",
		"i18next": "^24.2.2",
		"isbinaryfile": "^5.0.2",
		"js-tiktoken": "^1.0.19",
		"mammoth": "^1.8.0",
		"monaco-vscode-textmate-theme-converter": "^0.1.7",
		"node-ipc": "^12.0.0",
		"openai": "^4.78.1",
		"os-name": "^6.0.0",
		"p-wait-for": "^5.0.2",
		"pdf-parse": "^1.1.1",
		"pkce-challenge": "^4.1.0",
		"posthog-node": "^4.7.0",
		"pretty-bytes": "^6.1.1",
		"puppeteer-chromium-resolver": "^23.0.0",
		"puppeteer-core": "^23.4.0",
		"reconnecting-eventsource": "^1.6.4",
		"say": "^0.16.0",
		"serialize-error": "^11.0.3",
		"simple-git": "^3.27.0",
		"sound-play": "^1.1.0",
		"string-similarity": "^4.0.4",
		"strip-ansi": "^7.1.0",
		"strip-bom": "^5.0.0",
		"tmp": "^0.2.3",
		"tree-sitter-wasms": "^0.1.11",
		"turndown": "^7.2.0",
		"web-tree-sitter": "^0.22.6",
		"zod": "^3.23.8"
	},
	"devDependencies": {
		"@changesets/cli": "^2.27.10",
		"@changesets/types": "^6.0.0",
		"@dotenvx/dotenvx": "^1.34.0",
		"@types/debug": "^4.1.12",
		"@types/diff": "^5.2.1",
		"@types/diff-match-patch": "^1.0.36",
		"@types/glob": "^8.1.0",
		"@types/jest": "^29.5.14",
		"@types/mocha": "^10.0.10",
		"@types/node": "20.x",
		"@types/node-ipc": "^9.2.3",
		"@types/string-similarity": "^4.0.2",
		"@typescript-eslint/eslint-plugin": "^7.14.1",
		"@typescript-eslint/parser": "^7.11.0",
		"@vscode/test-electron": "^2.5.2",
		"@vscode/vsce": "^3.3.2",
		"esbuild": "^0.24.0",
		"eslint": "^8.57.0",
		"execa": "^9.5.2",
		"glob": "^11.0.1",
		"husky": "^9.1.7",
		"jest": "^29.7.0",
		"jest-simple-dot-reporter": "^1.0.5",
		"knip": "^5.44.4",
		"lint-staged": "^15.2.11",
		"mkdirp": "^3.0.1",
		"npm-run-all": "^4.1.5",
		"prettier": "^3.4.2",
		"rimraf": "^6.0.1",
		"ts-jest": "^29.2.5",
		"tsup": "^8.4.0",
		"tsx": "^4.19.3",
		"typescript": "^5.4.5",
		"zod-to-ts": "^1.2.0"
	},
	"lint-staged": {
		"*.{js,jsx,ts,tsx,json,css,md}": [
			"prettier --write"
		],
		"src/**/*.{ts,tsx}": [
			"npx eslint -c .eslintrc.json --max-warnings=0 --fix"
		],
		"webview-ui/**/*.{ts,tsx}": [
			"npx eslint -c webview-ui/.eslintrc.json --max-warnings=0 --fix"
		]
	}
}<|MERGE_RESOLUTION|>--- conflicted
+++ resolved
@@ -1,19 +1,10 @@
 {
-<<<<<<< HEAD
 	"name": "kilo-code",
-	"displayName": "Kilo Code",
-	"description": "A whole dev team of AI agents in your editor.",
+	"displayName": "%extension.displayName%",
+	"description": "%extension.description%",
 	"publisher": "kilocode",
 	"version": "4.14.4",
 	"icon": "assets/icons/logo-outline-black.png",
-=======
-	"name": "roo-cline",
-	"displayName": "%extension.displayName%",
-	"description": "%extension.description%",
-	"publisher": "RooVeterinaryInc",
-	"version": "3.11.17",
-	"icon": "assets/icons/icon.png",
->>>>>>> 58ac098a
 	"galleryBanner": {
 		"color": "#FFFFFF",
 		"theme": "light"
@@ -115,42 +106,21 @@
 		],
 		"submenus": [
 			{
-<<<<<<< HEAD
 				"id": "kilo-code.contextMenu",
-				"label": "Kilo Code"
+				"label": "%views.contextMenu.label%"
 			},
 			{
 				"id": "kilo-code.terminalMenu",
-				"label": "Kilo Code"
-=======
-				"id": "roo-code.contextMenu",
-				"label": "%views.contextMenu.label%"
-			},
-			{
-				"id": "roo-code.terminalMenu",
 				"label": "%views.terminalMenu.label%"
->>>>>>> 58ac098a
 			}
 		],
 		"viewsContainers": {
 			"activitybar": [
 				{
-<<<<<<< HEAD
 					"id": "kilo-code-ActivityBar",
-					"title": "Kilo Code (⇧⌘A)",
+					"title": "%views.activitybar.title%",
 					"icon": "assets/icons/kilo.png",
 					"when": "isMac"
-				},
-				{
-					"id": "kilo-code-ActivityBar",
-					"title": "Kilo Code (shift-ctrl-A)",
-					"icon": "assets/icons/kilo.png",
-					"when": "!isMac"
-=======
-					"id": "roo-cline-ActivityBar",
-					"title": "%views.activitybar.title%",
-					"icon": "assets/icons/icon.svg"
->>>>>>> 58ac098a
 				}
 			]
 		},
@@ -165,105 +135,104 @@
 		},
 		"commands": [
 			{
-<<<<<<< HEAD
 				"command": "kilo-code.plusButtonClicked",
-				"title": "New Task",
+				"title": "%command.newTask.title%",
 				"icon": "$(add)"
 			},
 			{
 				"command": "kilo-code.mcpButtonClicked",
-				"title": "MCP Servers",
+				"title": "%command.mcpServers.title%",
 				"icon": "$(server)"
 			},
 			{
 				"command": "kilo-code.promptsButtonClicked",
-				"title": "Prompts",
+				"title": "%command.prompts.title%",
 				"icon": "$(notebook)"
 			},
 			{
 				"command": "kilo-code.historyButtonClicked",
-				"title": "History",
+				"title": "%command.history.title%",
 				"icon": "$(history)"
 			},
 			{
 				"command": "kilo-code.popoutButtonClicked",
-				"title": "Open in Editor",
+				"title": "%command.openInEditor.title%",
 				"icon": "$(link-external)"
 			},
 			{
 				"command": "kilo-code.settingsButtonClicked",
-				"title": "Settings",
+				"title": "%command.settings.title%",
 				"icon": "$(settings-gear)"
 			},
 			{
 				"command": "kilo-code.helpButtonClicked",
-				"title": "Documentation",
+				"title": "%command.documentation.title%",
 				"icon": "$(question)"
 			},
 			{
 				"command": "kilo-code.openInNewTab",
-				"title": "Open In New Tab",
-				"category": "Kilo Code"
+				"title": "%command.openInNewTab.title%",
+				"category": "%extension.displayName%"
 			},
 			{
 				"command": "kilo-code.explainCode",
-				"title": "Explain Code",
-				"category": "Kilo Code"
+				"title": "%command.explainCode.title%",
+				"category": "%extension.displayName%"
 			},
 			{
 				"command": "kilo-code.fixCode",
-				"title": "Fix Code",
-				"category": "Kilo Code"
+				"title": "%command.fixCode.title%",
+				"category": "%extension.displayName%"
 			},
 			{
 				"command": "kilo-code.improveCode",
-				"title": "Improve Code",
-				"category": "Kilo Code"
+				"title": "%command.improveCode.title%",
+				"category": "%extension.displayName%"
 			},
 			{
 				"command": "kilo-code.addToContext",
-				"title": "Add To Context",
-				"category": "Kilo Code"
+				"title": "%command.addToContext.title%",
+				"category": "%extension.displayName%"
 			},
 			{
 				"command": "kilo-code.newTask",
-				"title": "New Task",
-				"category": "Kilo Code"
+				"title": "%command.newTask.title%",
+				"category": "%extension.displayName%"
 			},
 			{
 				"command": "kilo-code.terminalAddToContext",
-				"title": "Add Terminal Content to Context",
-				"category": "Kilo Code"
+				"title": "%command.terminal.addToContext.title%",
+				"category": "%extension.displayName%"
 			},
 			{
 				"command": "kilo-code.terminalFixCommand",
-				"title": "Fix This Command",
-				"category": "Kilo Code"
+				"title": "%command.terminal.fixCommand.title%",
+				"category": "%extension.displayName%"
 			},
 			{
 				"command": "kilo-code.terminalExplainCommand",
-				"title": "Explain This Command",
-				"category": "Kilo Code"
+				"title": "%command.terminal.explainCommand.title%",
+				"category": "%extension.displayName%"
 			},
 			{
 				"command": "kilo-code.terminalFixCommandInCurrentTask",
-				"title": "Fix This Command (Current Task)",
-				"category": "Kilo Code"
+				"title": "%command.terminal.fixCommandInCurrentTask.title%",
+				"category": "%extension.displayName%"
 			},
 			{
 				"command": "kilo-code.terminalExplainCommandInCurrentTask",
-				"title": "Explain This Command (Current Task)",
-				"category": "Terminal"
+				"title": "%command.terminal.explainCommandInCurrentTask.title%",
+				"category": "%extension.displayName%"
 			},
 			{
 				"command": "kilo-code.setCustomStoragePath",
-				"title": "Set Custom Storage Path",
-				"category": "Kilo Code"
+				"title": "%command.setCustomStoragePath.title%",
+				"category": "%extension.displayName%"
 			},
 			{
 				"command": "kilo-code.focusChatInput",
-				"title": "Focus Chat Input",
-				"category": "Kilo Code"
+				"title": "%command.focusInput.title%",
+				"category": "%extension.displayName%"
 			}
 		],
 		"keybindings": [
@@ -272,106 +241,6 @@
 				"key": "ctrl+shift+a",
 				"mac": "cmd+shift+a",
 				"when": "editorTextFocus || terminalFocus || viewFocus"
-=======
-				"command": "roo-cline.plusButtonClicked",
-				"title": "%command.newTask.title%",
-				"icon": "$(add)"
-			},
-			{
-				"command": "roo-cline.mcpButtonClicked",
-				"title": "%command.mcpServers.title%",
-				"icon": "$(server)"
-			},
-			{
-				"command": "roo-cline.promptsButtonClicked",
-				"title": "%command.prompts.title%",
-				"icon": "$(notebook)"
-			},
-			{
-				"command": "roo-cline.historyButtonClicked",
-				"title": "%command.history.title%",
-				"icon": "$(history)"
-			},
-			{
-				"command": "roo-cline.popoutButtonClicked",
-				"title": "%command.openInEditor.title%",
-				"icon": "$(link-external)"
-			},
-			{
-				"command": "roo-cline.settingsButtonClicked",
-				"title": "%command.settings.title%",
-				"icon": "$(settings-gear)"
-			},
-			{
-				"command": "roo-cline.helpButtonClicked",
-				"title": "%command.documentation.title%",
-				"icon": "$(question)"
-			},
-			{
-				"command": "roo-cline.openInNewTab",
-				"title": "%command.openInNewTab.title%",
-				"category": "%extension.displayName%"
-			},
-			{
-				"command": "roo-cline.explainCode",
-				"title": "%command.explainCode.title%",
-				"category": "%extension.displayName%"
-			},
-			{
-				"command": "roo-cline.fixCode",
-				"title": "%command.fixCode.title%",
-				"category": "%extension.displayName%"
-			},
-			{
-				"command": "roo-cline.improveCode",
-				"title": "%command.improveCode.title%",
-				"category": "%extension.displayName%"
-			},
-			{
-				"command": "roo-cline.addToContext",
-				"title": "%command.addToContext.title%",
-				"category": "%extension.displayName%"
-			},
-			{
-				"command": "roo-cline.newTask",
-				"title": "%command.newTask.title%",
-				"category": "%extension.displayName%"
-			},
-			{
-				"command": "roo-cline.terminalAddToContext",
-				"title": "%command.terminal.addToContext.title%",
-				"category": "Terminal"
-			},
-			{
-				"command": "roo-cline.terminalFixCommand",
-				"title": "%command.terminal.fixCommand.title%",
-				"category": "Terminal"
-			},
-			{
-				"command": "roo-cline.terminalExplainCommand",
-				"title": "%command.terminal.explainCommand.title%",
-				"category": "Terminal"
-			},
-			{
-				"command": "roo-cline.terminalFixCommandInCurrentTask",
-				"title": "%command.terminal.fixCommandInCurrentTask.title%",
-				"category": "Terminal"
-			},
-			{
-				"command": "roo-cline.terminalExplainCommandInCurrentTask",
-				"title": "%command.terminal.explainCommandInCurrentTask.title%",
-				"category": "Terminal"
-			},
-			{
-				"command": "roo-cline.setCustomStoragePath",
-				"title": "%command.setCustomStoragePath.title%",
-				"category": "%extension.displayName%"
-			},
-			{
-				"command": "roo-cline.focusInput",
-				"title": "%command.focusInput.title%",
-				"category": "%extension.displayName%"
->>>>>>> 58ac098a
 			}
 		],
 		"menus": {
@@ -483,11 +352,7 @@
 			]
 		},
 		"configuration": {
-<<<<<<< HEAD
-			"title": "Kilo Code",
-=======
 			"title": "%configuration.title%",
->>>>>>> 58ac098a
 			"properties": {
 				"kilo-code.allowedCommands": {
 					"type": "array",
@@ -521,11 +386,7 @@
 				"kilo-code.customStoragePath": {
 					"type": "string",
 					"default": "",
-<<<<<<< HEAD
-					"description": "Custom storage path. Leave empty to use the default location. Supports absolute paths (e.g. 'D:\\KiloCodeStorage')"
-=======
 					"description": "%settings.customStoragePath.description%"
->>>>>>> 58ac098a
 				}
 			}
 		}

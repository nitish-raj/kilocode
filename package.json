--- conflicted
+++ resolved
@@ -1,8 +1,6 @@
 {
 	"name": "kilo-code",
-<<<<<<< HEAD
 	"packageManager": "pnpm@10.8.1",
-=======
 	"displayName": "%extension.displayName%",
 	"description": "%extension.description%",
 	"publisher": "kilocode",
@@ -12,7 +10,6 @@
 		"color": "#FFFFFF",
 		"theme": "light"
 	},
->>>>>>> b412f264
 	"engines": {
 		"node": "20.18.1"
 	},

import * as assert from "assert"

<<<<<<< HEAD
suite("Kilo Code Modes", () => {
=======
import { getCompletion, getMessage, sleep, waitForCompletion, waitUntilAborted } from "./utils"

suite("Roo Code Modes", () => {
>>>>>>> 99f64cad
	test("Should handle switching modes correctly", async function () {
		const api = globalThis.api

		/**
		 * Switch modes.
		 */

		const switchModesPrompt =
			"For each mode (Code, Architect, Ask) respond with the mode name and what it specializes in after switching to that mode. " +
			"Do not start with the current mode."

		await api.setConfiguration({ mode: "Code", alwaysAllowModeSwitch: true, autoApprovalEnabled: true })
		const switchModesTaskId = await api.startNewTask(switchModesPrompt)
		await waitForCompletion({ api, taskId: switchModesTaskId, timeout: 60_000 })

		/**
		 * Grade the response.
		 */

		const gradePrompt =
			`Given this prompt: ${switchModesPrompt} grade the response from 1 to 10 in the format of "Grade: (1-10)": ` +
			api
				.getMessages(switchModesTaskId)
				.filter(({ type }) => type === "say")
				.map(({ text }) => text ?? "")
				.join("\n")

		await api.setConfiguration({ mode: "Ask" })
		const gradeTaskId = await api.startNewTask(gradePrompt)
		await waitForCompletion({ api, taskId: gradeTaskId, timeout: 60_000 })

		const completion = getCompletion({ api, taskId: gradeTaskId })
		const match = completion?.text?.match(/Grade: (\d+)/)
		const score = parseInt(match?.[1] ?? "0")
		assert.ok(score >= 7 && score <= 10, `Grade must be between 7 and 10 - ${completion?.text}`)

		await api.cancelCurrentTask()
	})
})<|MERGE_RESOLUTION|>--- conflicted
+++ resolved
@@ -1,12 +1,8 @@
 import * as assert from "assert"
 
-<<<<<<< HEAD
-suite("Kilo Code Modes", () => {
-=======
 import { getCompletion, getMessage, sleep, waitForCompletion, waitUntilAborted } from "./utils"
 
-suite("Roo Code Modes", () => {
->>>>>>> 99f64cad
+suite("Kilo Code Modes", () => {
 	test("Should handle switching modes correctly", async function () {
 		const api = globalThis.api
 

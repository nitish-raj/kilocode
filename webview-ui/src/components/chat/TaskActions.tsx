import { useState } from "react"
import prettyBytes from "pretty-bytes"
import { useTranslation } from "react-i18next"

import type { HistoryItem } from "@roo-code/types"

import { vscode } from "@/utils/vscode"
<<<<<<< HEAD
import { useCopyToClipboard } from "@/utils/clipboard" // kilocode_change - Added copy utility for task prompt
import { useExtensionState } from "@/context/ExtensionStateContext"
import {
	Button,
	Popover,
	PopoverContent,
	PopoverTrigger,
	Command,
	CommandList,
	CommandItem,
	CommandGroup,
} from "@/components/ui"
=======
>>>>>>> db07ff56

import { DeleteTaskDialog } from "../history/DeleteTaskDialog"
import { IconButton } from "./IconButton"
import { ShareButton } from "./ShareButton"

interface TaskActionsProps {
	item?: HistoryItem
	buttonsDisabled: boolean
}

export const TaskActions = ({ item, buttonsDisabled }: TaskActionsProps) => {
	const [deleteTaskId, setDeleteTaskId] = useState<string | null>(null)
	const { t } = useTranslation()
<<<<<<< HEAD
	const { sharingEnabled } = useExtensionState()
	const { copyWithFeedback, showCopyFeedback } = useCopyToClipboard() // kilocode_change - Added copy utility for task prompt

	const handleShare = (visibility: "organization" | "public") => {
		vscode.postMessage({
			type: "shareCurrentTask",
			visibility,
		})
		setShareDropdownOpen(false)
	}
=======
>>>>>>> db07ff56

	return (
		<div className="flex flex-row gap-1">
			<ShareButton item={item} disabled={buttonsDisabled} />
			<IconButton
				iconClass="codicon-desktop-download"
				title={t("chat:task.export")}
				disabled={buttonsDisabled}
				onClick={() => vscode.postMessage({ type: "exportCurrentTask" })}
			/>
			{/* kilocode_change start - Added copy button for task prompt */}
			{item?.task && (
				<IconButton
					iconClass={showCopyFeedback ? "codicon-check" : "codicon-copy"}
					title={t("history:copyPrompt")}
					disabled={buttonsDisabled || !item}
					onClick={(e) => copyWithFeedback(item.task, e)}
				/>
			)}
			{/* kilocode_change end */}
			{!!item?.size && item.size > 0 && (
				<>
					<div className="flex items-center">
						<IconButton
							iconClass="codicon-trash"
							title={t("chat:task.delete")}
							disabled={buttonsDisabled}
							onClick={(e) => {
								e.stopPropagation()

								if (e.shiftKey) {
									vscode.postMessage({ type: "deleteTaskWithId", text: item.id })
								} else {
									setDeleteTaskId(item.id)
								}
							}}
						/>
						<span className="ml-1 text-xs text-vscode-foreground opacity-85">{prettyBytes(item.size)}</span>
					</div>
					{deleteTaskId && (
						<DeleteTaskDialog
							taskId={deleteTaskId}
							onOpenChange={(open) => !open && setDeleteTaskId(null)}
							open
						/>
					)}
				</>
			)}
		</div>
	)
}<|MERGE_RESOLUTION|>--- conflicted
+++ resolved
@@ -5,25 +5,10 @@
 import type { HistoryItem } from "@roo-code/types"
 
 import { vscode } from "@/utils/vscode"
-<<<<<<< HEAD
 import { useCopyToClipboard } from "@/utils/clipboard" // kilocode_change - Added copy utility for task prompt
-import { useExtensionState } from "@/context/ExtensionStateContext"
-import {
-	Button,
-	Popover,
-	PopoverContent,
-	PopoverTrigger,
-	Command,
-	CommandList,
-	CommandItem,
-	CommandGroup,
-} from "@/components/ui"
-=======
->>>>>>> db07ff56
 
 import { DeleteTaskDialog } from "../history/DeleteTaskDialog"
 import { IconButton } from "./IconButton"
-import { ShareButton } from "./ShareButton"
 
 interface TaskActionsProps {
 	item?: HistoryItem
@@ -33,23 +18,10 @@
 export const TaskActions = ({ item, buttonsDisabled }: TaskActionsProps) => {
 	const [deleteTaskId, setDeleteTaskId] = useState<string | null>(null)
 	const { t } = useTranslation()
-<<<<<<< HEAD
-	const { sharingEnabled } = useExtensionState()
 	const { copyWithFeedback, showCopyFeedback } = useCopyToClipboard() // kilocode_change - Added copy utility for task prompt
-
-	const handleShare = (visibility: "organization" | "public") => {
-		vscode.postMessage({
-			type: "shareCurrentTask",
-			visibility,
-		})
-		setShareDropdownOpen(false)
-	}
-=======
->>>>>>> db07ff56
 
 	return (
 		<div className="flex flex-row gap-1">
-			<ShareButton item={item} disabled={buttonsDisabled} />
 			<IconButton
 				iconClass="codicon-desktop-download"
 				title={t("chat:task.export")}

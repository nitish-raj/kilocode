import { forwardRef, useCallback, useEffect, useImperativeHandle, useMemo, useRef, useState } from "react"
import { useDeepCompareEffect, useEvent, useMount } from "react-use"
import debounce from "debounce"
import { Virtuoso, type VirtuosoHandle } from "react-virtuoso"
import removeMd from "remove-markdown"
import { Trans } from "react-i18next"
import { VSCodeButton } from "@vscode/webview-ui-toolkit/react"

import {
	ClineAsk,
	ClineMessage,
	ClineSayBrowserAction,
	ClineSayTool,
	ExtensionMessage,
} from "@roo/shared/ExtensionMessage"
import { McpServer, McpTool } from "@roo/shared/mcp"
import { findLast } from "@roo/shared/array"
import { combineApiRequests } from "@roo/shared/combineApiRequests"
import { combineCommandSequences } from "@roo/shared/combineCommandSequences"
import { getApiMetrics } from "@roo/shared/getApiMetrics"
import { AudioType } from "@roo/shared/WebviewMessage"
import { getAllModes } from "@roo/shared/modes"

import { useExtensionState } from "@src/context/ExtensionStateContext"
import { vscode } from "@src/utils/vscode"
import { useSelectedModel } from "@/components/ui/hooks/useSelectedModel"
import { validateCommand } from "@src/utils/command-validation"
import { useAppTranslation } from "@src/i18n/TranslationContext"

<<<<<<< HEAD
=======
import TelemetryBanner from "../common/TelemetryBanner"
import { useTaskSearch } from "../history/useTaskSearch"
>>>>>>> 936712b2
import HistoryPreview from "../history/HistoryPreview"

// import RooHero from "@src/components/welcome/RooHero" kilocode_change
// import RooTips from "@src/components/welcome/RooTips"
import Announcement from "./Announcement"
import BrowserSessionRow from "./BrowserSessionRow"
import ChatRow from "./ChatRow"
import ChatTextArea from "./ChatTextArea"
import TaskHeader from "./TaskHeader"
import AutoApproveMenu from "./AutoApproveMenu"
import BottomControls from "./BottomControls" // kilocode_change
import SystemPromptWarning from "./SystemPromptWarning"
<<<<<<< HEAD
import { showSystemNotification } from "@/kilocode/helpers" // kilocode_change
import { useTaskSearch } from "../history/useTaskSearch"
=======
import { CheckpointWarning } from "./CheckpointWarning"
>>>>>>> 936712b2

export interface ChatViewProps {
	isHidden: boolean
	showAnnouncement: boolean
	hideAnnouncement: () => void
}

export interface ChatViewRef {
	acceptInput: () => void
	focusInput: () => void // kilocode_change
}

export const MAX_IMAGES_PER_MESSAGE = 20 // Anthropic limits to 20 images

const isMac = navigator.platform.toUpperCase().indexOf("MAC") >= 0

const ChatViewComponent: React.ForwardRefRenderFunction<ChatViewRef, ChatViewProps> = (
	{ isHidden, showAnnouncement, hideAnnouncement },
	ref,
) => {
	const { t } = useAppTranslation()
	const modeShortcutText = `${isMac ? "⌘" : "Ctrl"} + . ${t("chat:forNextMode")}`
	const {
		clineMessages: messages,
		taskHistory,
		apiConfiguration,
		mcpServers,
		alwaysAllowBrowser,
		alwaysAllowReadOnly,
		alwaysAllowReadOnlyOutsideWorkspace,
		alwaysAllowWrite,
		alwaysAllowWriteOutsideWorkspace,
		alwaysAllowExecute,
		alwaysAllowMcp,
		allowedCommands,
		writeDelayMs,
		mode,
		setMode,
		autoApprovalEnabled,
		alwaysAllowModeSwitch,
		showAutoApproveMenu, // kilocode_change
		alwaysAllowSubtasks,
		customModes,
		hasSystemPromptOverride,
		historyPreviewCollapsed, // Added historyPreviewCollapsed
	} = useExtensionState()

	const { tasks } = useTaskSearch()

	// Initialize expanded state based on the persisted setting (default to expanded if undefined)
	const [isExpanded, setIsExpanded] = useState(
		historyPreviewCollapsed === undefined ? true : !historyPreviewCollapsed,
	)

	const toggleExpanded = useCallback(() => {
		const newState = !isExpanded
		setIsExpanded(newState)
		// Send message to extension to persist the new collapsed state
		vscode.postMessage({ type: "setHistoryPreviewCollapsed", bool: !newState })
	}, [isExpanded])

	// Leaving this less safe version here since if the first message is not a
	// task, then the extension is in a bad state and needs to be debugged (see
	// Cline.abort).
	const task = useMemo(() => messages.at(0), [messages])

	const modifiedMessages = useMemo(() => combineApiRequests(combineCommandSequences(messages.slice(1))), [messages])

	// Has to be after api_req_finished are all reduced into api_req_started messages.
	const apiMetrics = useMemo(() => getApiMetrics(modifiedMessages), [modifiedMessages])

	const [inputValue, setInputValue] = useState("")
	const textAreaRef = useRef<HTMLTextAreaElement>(null)
	const [textAreaDisabled, setTextAreaDisabled] = useState(false)
	const [selectedImages, setSelectedImages] = useState<string[]>([])

	// we need to hold on to the ask because useEffect > lastMessage will always let us know when an ask comes in and handle it, but by the time handleMessage is called, the last message might not be the ask anymore (it could be a say that followed)
	const [clineAsk, setClineAsk] = useState<ClineAsk | undefined>(undefined)
	const [enableButtons, setEnableButtons] = useState<boolean>(false)
	const [primaryButtonText, setPrimaryButtonText] = useState<string | undefined>(undefined)
	const [secondaryButtonText, setSecondaryButtonText] = useState<string | undefined>(undefined)
	const [didClickCancel, setDidClickCancel] = useState(false)
	const virtuosoRef = useRef<VirtuosoHandle>(null)
	const [expandedRows, setExpandedRows] = useState<Record<number, boolean>>({})
	const scrollContainerRef = useRef<HTMLDivElement>(null)
	const disableAutoScrollRef = useRef(false)
	const [showScrollToBottom, setShowScrollToBottom] = useState(false)
	const [isAtBottom, setIsAtBottom] = useState(false)
	const lastTtsRef = useRef<string>("")
	const [wasStreaming, setWasStreaming] = useState<boolean>(false)
	const [showCheckpointWarning, setShowCheckpointWarning] = useState<boolean>(false)

	// UI layout depends on the last 2 messages
	// (since it relies on the content of these messages, we are deep comparing. i.e. the button state after hitting button sets enableButtons to false, and this effect otherwise would have to true again even if messages didn't change
	const lastMessage = useMemo(() => messages.at(-1), [messages])
	const secondLastMessage = useMemo(() => messages.at(-2), [messages])

	function playSound(audioType: AudioType) {
		vscode.postMessage({ type: "playSound", audioType })
	}

	function playTts(text: string) {
		vscode.postMessage({ type: "playTts", text })
	}

	useDeepCompareEffect(() => {
		// if last message is an ask, show user ask UI
		// if user finished a task, then start a new task with a new conversation history since in this moment that the extension is waiting for user response, the user could close the extension and the conversation history would be lost.
		// basically as long as a task is active, the conversation history will be persisted
		if (lastMessage) {
			switch (lastMessage.type) {
				case "ask":
					const isPartial = lastMessage.partial === true
					switch (lastMessage.ask) {
						case "api_req_failed":
							playSound("progress_loop")
							setTextAreaDisabled(true)
							setClineAsk("api_req_failed")
							setEnableButtons(true)
							setPrimaryButtonText(t("chat:retry.title"))
							setSecondaryButtonText(t("chat:startNewTask.title"))
							break
						case "mistake_limit_reached":
							playSound("progress_loop")
							setTextAreaDisabled(false)
							setClineAsk("mistake_limit_reached")
							setEnableButtons(true)
							setPrimaryButtonText(t("chat:proceedAnyways.title"))
							setSecondaryButtonText(t("chat:startNewTask.title"))
							break
						case "followup":
							if (!isPartial) {
								playSound("notification")
							}
							setTextAreaDisabled(isPartial)
							setClineAsk("followup")
							// setting enable buttons to `false` would trigger a focus grab when
							// the text area is enabled which is undesirable.
							// We have no buttons for this tool, so no problem having them "enabled"
							// to workaround this issue.  See #1358.
							setEnableButtons(true)
							setPrimaryButtonText(undefined)
							setSecondaryButtonText(undefined)
							break
						case "tool":
							if (!isAutoApproved(lastMessage) && !isPartial) {
								playSound("notification")
								showSystemNotification(t("kilocode:notifications.toolRequest")) // kilocode_change
							}
							setTextAreaDisabled(isPartial)
							setClineAsk("tool")
							setEnableButtons(!isPartial)
							const tool = JSON.parse(lastMessage.text || "{}") as ClineSayTool
							switch (tool.tool) {
								case "editedExistingFile":
								case "appliedDiff":
								case "newFileCreated":
								case "insertContent":
									setPrimaryButtonText(t("chat:save.title"))
									setSecondaryButtonText(t("chat:reject.title"))
									break
								case "finishTask":
									setPrimaryButtonText(t("chat:completeSubtaskAndReturn"))
									setSecondaryButtonText(undefined)
									break
								default:
									setPrimaryButtonText(t("chat:approve.title"))
									setSecondaryButtonText(t("chat:reject.title"))
									break
							}
							break
						case "browser_action_launch":
							if (!isAutoApproved(lastMessage) && !isPartial) {
								playSound("notification")
								showSystemNotification(t("kilocode:notifications.browserAction")) // kilocode_change
							}
							setTextAreaDisabled(isPartial)
							setClineAsk("browser_action_launch")
							setEnableButtons(!isPartial)
							setPrimaryButtonText(t("chat:approve.title"))
							setSecondaryButtonText(t("chat:reject.title"))
							break
						case "command":
							if (!isAutoApproved(lastMessage) && !isPartial) {
								playSound("notification")
								showSystemNotification(t("kilocode:notifications.command")) // kilocode_change
							}
							setTextAreaDisabled(isPartial)
							setClineAsk("command")
							setEnableButtons(!isPartial)
							setPrimaryButtonText(t("chat:runCommand.title"))
							setSecondaryButtonText(t("chat:reject.title"))
							break
						case "command_output":
							setTextAreaDisabled(false)
							setClineAsk("command_output")
							setEnableButtons(true)
							setPrimaryButtonText(t("chat:proceedWhileRunning.title"))
							setSecondaryButtonText(t("chat:killCommand.title"))
							break
						case "use_mcp_server":
							if (!isAutoApproved(lastMessage) && !isPartial) {
								playSound("notification")
							}
							setTextAreaDisabled(isPartial)
							setClineAsk("use_mcp_server")
							setEnableButtons(!isPartial)
							setPrimaryButtonText(t("chat:approve.title"))
							setSecondaryButtonText(t("chat:reject.title"))
							break
						case "completion_result":
							// extension waiting for feedback. but we can just present a new task button
							if (!isPartial) {
								playSound("celebration")
							}
							setTextAreaDisabled(isPartial)
							setClineAsk("completion_result")
							setEnableButtons(!isPartial)
							setPrimaryButtonText(t("chat:startNewTask.title"))
							setSecondaryButtonText(undefined)
							break
						case "resume_task":
							if (!isAutoApproved(lastMessage) && !isPartial) {
								playSound("notification")
							}
							setTextAreaDisabled(false)
							setClineAsk("resume_task")
							setEnableButtons(true)
							setPrimaryButtonText(t("chat:resumeTask.title"))
							setSecondaryButtonText(t("chat:terminate.title"))
							setDidClickCancel(false) // special case where we reset the cancel button state
							break
						case "resume_completed_task":
							if (!isPartial) {
								playSound("celebration")
							}
							setTextAreaDisabled(false)
							setClineAsk("resume_completed_task")
							setEnableButtons(true)
							setPrimaryButtonText(t("chat:startNewTask.title"))
							setSecondaryButtonText(undefined)
							setDidClickCancel(false)
							break
					}
					break
				case "say":
					// Don't want to reset since there could be a "say" after
					// an "ask" while ask is waiting for response.
					switch (lastMessage.say) {
						case "api_req_retry_delayed":
							setTextAreaDisabled(true)
							break
						case "api_req_started":
							if (secondLastMessage?.ask === "command_output") {
								// If the last ask is a command_output, and we
								// receive an api_req_started, then that means
								// the command has finished and we don't need
								// input from the user anymore (in every other
								// case, the user has to interact with input
								// field or buttons to continue, which does the
								// following automatically).
								setInputValue("")
								setTextAreaDisabled(true)
								setSelectedImages([])
								setClineAsk(undefined)
								setEnableButtons(false)
							}
							break
						case "api_req_finished":
						case "error":
						case "text":
						case "browser_action":
						case "browser_action_result":
						case "command_output":
						case "mcp_server_request_started":
						case "mcp_server_response":
						case "completion_result":
							break
					}
					break
			}
		}
	}, [lastMessage, secondLastMessage])

	useEffect(() => {
		if (messages.length === 0) {
			setTextAreaDisabled(false)
			setClineAsk(undefined)
			setEnableButtons(false)
			setPrimaryButtonText(undefined)
			setSecondaryButtonText(undefined)
		}
	}, [messages.length])

	useEffect(() => setExpandedRows({}), [task?.ts])

	const isStreaming = useMemo(() => {
		// Checking clineAsk isn't enough since messages effect may be called
		// again for a tool for example, set clineAsk to its value, and if the
		// next message is not an ask then it doesn't reset. This is likely due
		// to how much more often we're updating messages as compared to before,
		// and should be resolved with optimizations as it's likely a rendering
		// bug. But as a final guard for now, the cancel button will show if the
		// last message is not an ask.
		const isLastAsk = !!modifiedMessages.at(-1)?.ask

		const isToolCurrentlyAsking =
			isLastAsk && clineAsk !== undefined && enableButtons && primaryButtonText !== undefined

		if (isToolCurrentlyAsking) {
			return false
		}

		const isLastMessagePartial = modifiedMessages.at(-1)?.partial === true

		if (isLastMessagePartial) {
			return true
		} else {
			const lastApiReqStarted = findLast(modifiedMessages, (message) => message.say === "api_req_started")

			if (
				lastApiReqStarted &&
				lastApiReqStarted.text !== null &&
				lastApiReqStarted.text !== undefined &&
				lastApiReqStarted.say === "api_req_started"
			) {
				const cost = JSON.parse(lastApiReqStarted.text).cost

				if (cost === undefined) {
					return true // API request has not finished yet.
				}
			}
		}

		return false
	}, [modifiedMessages, clineAsk, enableButtons, primaryButtonText])

	const handleChatReset = useCallback(() => {
		// Only reset message-specific state, preserving mode.
		setInputValue("")
		setTextAreaDisabled(true)
		setSelectedImages([])
		setClineAsk(undefined)
		setEnableButtons(false)
		// Do not reset mode here as it should persist.
		// setPrimaryButtonText(undefined)
		// setSecondaryButtonText(undefined)
		disableAutoScrollRef.current = false
	}, [])

	const handleSendMessage = useCallback(
		(text: string, images: string[]) => {
			text = text.trim()

			if (text || images.length > 0) {
				if (messages.length === 0) {
					vscode.postMessage({ type: "newTask", text, images })
				} else if (clineAsk) {
					switch (clineAsk) {
						case "followup":
						case "tool":
						case "browser_action_launch":
						case "command": // User can provide feedback to a tool or command use.
						case "command_output": // User can send input to command stdin.
						case "use_mcp_server":
						case "completion_result": // If this happens then the user has feedback for the completion result.
						case "resume_task":
						case "resume_completed_task":
						case "mistake_limit_reached":
							vscode.postMessage({ type: "askResponse", askResponse: "messageResponse", text, images })
							break
						// There is no other case that a textfield should be enabled.
					}
				}

				handleChatReset()
			}
		},
		[messages.length, clineAsk, handleChatReset],
	)

	const handleSetChatBoxMessage = useCallback(
		(text: string, images: string[]) => {
			// Avoid nested template literals by breaking down the logic
			let newValue = text

			if (inputValue !== "") {
				newValue = inputValue + " " + text
			}

			setInputValue(newValue)
			setSelectedImages([...selectedImages, ...images])
		},
		[inputValue, selectedImages],
	)

	const startNewTask = useCallback(() => vscode.postMessage({ type: "clearTask" }), [])

	// This logic depends on the useEffect[messages] above to set clineAsk,
	// after which buttons are shown and we then send an askResponse to the
	// extension.
	const handlePrimaryButtonClick = useCallback(
		(text?: string, images?: string[]) => {
			const trimmedInput = text?.trim()

			switch (clineAsk) {
				case "api_req_failed":
				case "command":
				case "tool":
				case "browser_action_launch":
				case "use_mcp_server":
				case "resume_task":
				case "mistake_limit_reached":
					// Only send text/images if they exist
					if (trimmedInput || (images && images.length > 0)) {
						vscode.postMessage({
							type: "askResponse",
							askResponse: "yesButtonClicked",
							text: trimmedInput,
							images: images,
						})
					} else {
						vscode.postMessage({ type: "askResponse", askResponse: "yesButtonClicked" })
					}
					// Clear input state after sending
					setInputValue("")
					setSelectedImages([])
					break
				case "completion_result":
				case "resume_completed_task":
					// Waiting for feedback, but we can just present a new task button
					startNewTask()
					break
				case "command_output":
					vscode.postMessage({ type: "terminalOperation", terminalOperation: "continue" })
					break
			}

			setTextAreaDisabled(true)
			setClineAsk(undefined)
			setEnableButtons(false)
		},
		[clineAsk, startNewTask],
	)

	const handleSecondaryButtonClick = useCallback(
		(text?: string, images?: string[]) => {
			const trimmedInput = text?.trim()

			if (isStreaming) {
				vscode.postMessage({ type: "cancelTask" })
				setDidClickCancel(true)
				return
			}

			switch (clineAsk) {
				case "api_req_failed":
				case "mistake_limit_reached":
				case "resume_task":
					startNewTask()
					break
				case "command":
				case "tool":
				case "browser_action_launch":
				case "use_mcp_server":
					// Only send text/images if they exist
					if (trimmedInput || (images && images.length > 0)) {
						vscode.postMessage({
							type: "askResponse",
							askResponse: "noButtonClicked",
							text: trimmedInput,
							images: images,
						})
					} else {
						// Responds to the API with a "This operation failed" and lets it try again
						vscode.postMessage({ type: "askResponse", askResponse: "noButtonClicked" })
					}
					// Clear input state after sending
					setInputValue("")
					setSelectedImages([])
					break
				case "command_output":
					vscode.postMessage({ type: "terminalOperation", terminalOperation: "abort" })
					break
			}
			setTextAreaDisabled(true)
			setClineAsk(undefined)
			setEnableButtons(false)
		},
		[clineAsk, startNewTask, isStreaming],
	)

	const handleTaskCloseButtonClick = useCallback(() => startNewTask(), [startNewTask])

	const { info: model } = useSelectedModel(apiConfiguration)

	const selectImages = useCallback(() => vscode.postMessage({ type: "selectImages" }), [])

	const shouldDisableImages =
		!model?.supportsImages || textAreaDisabled || selectedImages.length >= MAX_IMAGES_PER_MESSAGE

	const handleMessage = useCallback(
		(e: MessageEvent) => {
			const message: ExtensionMessage = e.data

			switch (message.type) {
				case "action":
					switch (message.action!) {
						case "didBecomeVisible":
							if (!isHidden && !textAreaDisabled && !enableButtons) {
								textAreaRef.current?.focus()
							}
							break
					}
					break
				case "selectedImages":
					const newImages = message.images ?? []
					if (newImages.length > 0) {
						setSelectedImages((prevImages) =>
							[...prevImages, ...newImages].slice(0, MAX_IMAGES_PER_MESSAGE),
						)
					}
					break
				case "invoke":
					switch (message.invoke!) {
						case "newChat":
							handleChatReset()
							break
						case "sendMessage":
							handleSendMessage(message.text ?? "", message.images ?? [])
							break
						case "setChatBoxMessage":
							handleSetChatBoxMessage(message.text ?? "", message.images ?? [])
							break
						case "primaryButtonClick":
							handlePrimaryButtonClick(message.text ?? "", message.images ?? [])
							break
						case "secondaryButtonClick":
							handleSecondaryButtonClick(message.text ?? "", message.images ?? [])
							break
					}
			}
			// textAreaRef.current is not explicitly required here since React
			// guarantees that ref will be stable across re-renders, and we're
			// not using its value but its reference.
		},
		[
			isHidden,
			textAreaDisabled,
			enableButtons,
			handleChatReset,
			handleSendMessage,
			handleSetChatBoxMessage,
			handlePrimaryButtonClick,
			handleSecondaryButtonClick,
		],
	)

	useEvent("message", handleMessage)

	// NOTE: the VSCode window needs to be focused for this to work.
	useMount(() => textAreaRef.current?.focus())

	useEffect(() => {
		const timer = setTimeout(() => {
			if (!isHidden && !textAreaDisabled && !enableButtons) {
				textAreaRef.current?.focus()
			}
		}, 50)

		return () => {
			clearTimeout(timer)
		}
	}, [isHidden, textAreaDisabled, enableButtons])

	const visibleMessages = useMemo(() => {
		return modifiedMessages.filter((message) => {
			switch (message.ask) {
				case "completion_result":
					// Don't show a chat row for a completion_result ask without
					// text. This specific type of message only occurs if cline
					// wants to execute a command as part of its completion
					// result, in which case we interject the completion_result
					// tool with the execute_command tool.
					if (message.text === "") {
						return false
					}
					break
				case "api_req_failed": // This message is used to update the latest `api_req_started` that the request failed.
				case "resume_task":
				case "resume_completed_task":
					return false
			}
			switch (message.say) {
				case "api_req_finished": // `combineApiRequests` removes this from `modifiedMessages` anyways.
				case "api_req_retried": // This message is used to update the latest `api_req_started` that the request was retried.
				case "api_req_deleted": // Aggregated `api_req` metrics from deleted messages.
					return false
				case "api_req_retry_delayed":
					// Only show the retry message if it's the last message or
					// the last messages is api_req_retry_delayed+resume_task.
					const last1 = modifiedMessages.at(-1)
					const last2 = modifiedMessages.at(-2)
					if (last1?.ask === "resume_task" && last2 === message) {
						return true
					}
					return message === last1
				case "text":
					// Sometimes cline returns an empty text message, we don't
					// want to render these. (We also use a say text for user
					// messages, so in case they just sent images we still
					// render that.)
					if ((message.text ?? "") === "" && (message.images?.length ?? 0) === 0) {
						return false
					}
					break
				case "mcp_server_request_started":
					return false
			}
			return true
		})
	}, [modifiedMessages])

	const isReadOnlyToolAction = useCallback((message: ClineMessage | undefined) => {
		if (message?.type === "ask") {
			if (!message.text) {
				return true
			}

			const tool = JSON.parse(message.text)

			return [
				"readFile",
				"listFiles",
				"listFilesTopLevel",
				"listFilesRecursive",
				"listCodeDefinitionNames",
				"searchFiles",
			].includes(tool.tool)
		}

		return false
	}, [])

	const isWriteToolAction = useCallback((message: ClineMessage | undefined) => {
		if (message?.type === "ask") {
			if (!message.text) {
				return true
			}

			const tool = JSON.parse(message.text)

			return [
				"editedExistingFile",
				"appliedDiff",
				"newFileCreated",
				"searchAndReplace",
				"insertContent",
			].includes(tool.tool)
		}

		return false
	}, [])

	const isMcpToolAlwaysAllowed = useCallback(
		(message: ClineMessage | undefined) => {
			if (message?.type === "ask" && message.ask === "use_mcp_server") {
				if (!message.text) {
					return true
				}

				const mcpServerUse = JSON.parse(message.text) as { type: string; serverName: string; toolName: string }

				if (mcpServerUse.type === "use_mcp_tool") {
					const server = mcpServers?.find((s: McpServer) => s.name === mcpServerUse.serverName)
					const tool = server?.tools?.find((t: McpTool) => t.name === mcpServerUse.toolName)
					return tool?.alwaysAllow || false
				}
			}

			return false
		},
		[mcpServers],
	)

	// Check if a command message is allowed.
	const isAllowedCommand = useCallback(
		(message: ClineMessage | undefined): boolean => {
			if (message?.type !== "ask") return false
			return validateCommand(message.text || "", allowedCommands || [])
		},
		[allowedCommands],
	)

	const isAutoApproved = useCallback(
		(message: ClineMessage | undefined) => {
			if (!autoApprovalEnabled || !message || message.type !== "ask") {
				return false
			}

			if (message.ask === "browser_action_launch") {
				return alwaysAllowBrowser
			}

			if (message.ask === "use_mcp_server") {
				return alwaysAllowMcp && isMcpToolAlwaysAllowed(message)
			}

			if (message.ask === "command") {
				return alwaysAllowExecute && isAllowedCommand(message)
			}

			// For read/write operations, check if it's outside workspace and if
			// we have permission for that.
			if (message.ask === "tool") {
				let tool: any = {}

				try {
					tool = JSON.parse(message.text || "{}")
				} catch (error) {
					console.error("Failed to parse tool:", error)
				}

				if (!tool) {
					return false
				}

				if (tool?.tool === "fetchInstructions") {
					if (tool.content === "create_mode") {
						return alwaysAllowModeSwitch
					}

					if (tool.content === "create_mcp_server") {
						return alwaysAllowMcp
					}
				}

				if (tool?.tool === "switchMode") {
					return alwaysAllowModeSwitch
				}

				if (["newTask", "finishTask"].includes(tool?.tool)) {
					return alwaysAllowSubtasks
				}

				const isOutsideWorkspace = !!tool.isOutsideWorkspace

				if (isReadOnlyToolAction(message)) {
					return alwaysAllowReadOnly && (!isOutsideWorkspace || alwaysAllowReadOnlyOutsideWorkspace)
				}

				if (isWriteToolAction(message)) {
					return alwaysAllowWrite && (!isOutsideWorkspace || alwaysAllowWriteOutsideWorkspace)
				}
			}

			return false
		},
		[
			autoApprovalEnabled,
			alwaysAllowBrowser,
			alwaysAllowReadOnly,
			alwaysAllowReadOnlyOutsideWorkspace,
			isReadOnlyToolAction,
			alwaysAllowWrite,
			alwaysAllowWriteOutsideWorkspace,
			isWriteToolAction,
			alwaysAllowExecute,
			isAllowedCommand,
			alwaysAllowMcp,
			isMcpToolAlwaysAllowed,
			alwaysAllowModeSwitch,
			alwaysAllowSubtasks,
		],
	)

	useEffect(() => {
		// This ensures the first message is not read, future user messages are
		// labeled as `user_feedback`.
		if (lastMessage && messages.length > 1) {
			if (
				lastMessage.text && // has text
				(lastMessage.say === "text" || lastMessage.say === "completion_result") && // is a text message
				!lastMessage.partial && // not a partial message
				!lastMessage.text.startsWith("{") // not a json object
			) {
				let text = lastMessage?.text || ""
				const mermaidRegex = /```mermaid[\s\S]*?```/g
				// remove mermaid diagrams from text
				text = text.replace(mermaidRegex, "")
				// remove markdown from text
				text = removeMd(text)

				// ensure message is not a duplicate of last read message
				if (text !== lastTtsRef.current) {
					try {
						playTts(text)
						lastTtsRef.current = text
					} catch (error) {
						console.error("Failed to execute text-to-speech:", error)
					}
				}
			}
		}

		// Update previous value.
		setWasStreaming(isStreaming)
	}, [isStreaming, lastMessage, wasStreaming, isAutoApproved, messages.length])

	const isBrowserSessionMessage = (message: ClineMessage): boolean => {
		// Which of visible messages are browser session messages, see above.
		if (message.type === "ask") {
			return ["browser_action_launch"].includes(message.ask!)
		}

		if (message.type === "say") {
			return ["api_req_started", "text", "browser_action", "browser_action_result"].includes(message.say!)
		}

		return false
	}

	const groupedMessages = useMemo(() => {
		const result: (ClineMessage | ClineMessage[])[] = []
		let currentGroup: ClineMessage[] = []
		let isInBrowserSession = false

		const endBrowserSession = () => {
			if (currentGroup.length > 0) {
				result.push([...currentGroup])
				currentGroup = []
				isInBrowserSession = false
			}
		}

		visibleMessages.forEach((message) => {
			if (message.ask === "browser_action_launch") {
				// Complete existing browser session if any.
				endBrowserSession()
				// Start new.
				isInBrowserSession = true
				currentGroup.push(message)
			} else if (isInBrowserSession) {
				// End session if `api_req_started` is cancelled.

				if (message.say === "api_req_started") {
					// Get last `api_req_started` in currentGroup to check if
					// it's cancelled. If it is then this api req is not part
					// of the current browser session.
					const lastApiReqStarted = [...currentGroup].reverse().find((m) => m.say === "api_req_started")

					if (lastApiReqStarted?.text !== null && lastApiReqStarted?.text !== undefined) {
						const info = JSON.parse(lastApiReqStarted.text)
						const isCancelled = info.cancelReason !== null && info.cancelReason !== undefined

						if (isCancelled) {
							endBrowserSession()
							result.push(message)
							return
						}
					}
				}

				if (isBrowserSessionMessage(message)) {
					currentGroup.push(message)

					// Check if this is a close action
					if (message.say === "browser_action") {
						const browserAction = JSON.parse(message.text || "{}") as ClineSayBrowserAction
						if (browserAction.action === "close") {
							endBrowserSession()
						}
					}
				} else {
					// complete existing browser session if any
					endBrowserSession()
					result.push(message)
				}
			} else {
				result.push(message)
			}
		})

		// Handle case where browser session is the last group
		if (currentGroup.length > 0) {
			result.push([...currentGroup])
		}

		return result
	}, [visibleMessages])

	// scrolling

	const scrollToBottomSmooth = useMemo(
		() =>
			debounce(() => virtuosoRef.current?.scrollTo({ top: Number.MAX_SAFE_INTEGER, behavior: "smooth" }), 10, {
				immediate: true,
			}),
		[],
	)

	const scrollToBottomAuto = useCallback(() => {
		virtuosoRef.current?.scrollTo({
			top: Number.MAX_SAFE_INTEGER,
			behavior: "auto", // Instant causes crash.
		})
	}, [])

	// Scroll when user toggles certain rows.
	const toggleRowExpansion = useCallback(
		(ts: number) => {
			const isCollapsing = expandedRows[ts] ?? false
			const lastGroup = groupedMessages.at(-1)
			const isLast = Array.isArray(lastGroup) ? lastGroup[0].ts === ts : lastGroup?.ts === ts
			const secondToLastGroup = groupedMessages.at(-2)
			const isSecondToLast = Array.isArray(secondToLastGroup)
				? secondToLastGroup[0].ts === ts
				: secondToLastGroup?.ts === ts

			const isLastCollapsedApiReq =
				isLast &&
				!Array.isArray(lastGroup) && // Make sure it's not a browser session group
				lastGroup?.say === "api_req_started" &&
				!expandedRows[lastGroup.ts]

			setExpandedRows((prev) => ({ ...prev, [ts]: !prev[ts] }))

			// Disable auto scroll when user expands row
			if (!isCollapsing) {
				disableAutoScrollRef.current = true
			}

			if (isCollapsing && isAtBottom) {
				const timer = setTimeout(() => scrollToBottomAuto(), 0)
				return () => clearTimeout(timer)
			} else if (isLast || isSecondToLast) {
				if (isCollapsing) {
					if (isSecondToLast && !isLastCollapsedApiReq) {
						return
					}

					const timer = setTimeout(() => scrollToBottomAuto(), 0)
					return () => clearTimeout(timer)
				} else {
					const timer = setTimeout(() => {
						virtuosoRef.current?.scrollToIndex({
							index: groupedMessages.length - (isLast ? 1 : 2),
							align: "start",
						})
					}, 0)

					return () => clearTimeout(timer)
				}
			}
		},
		[groupedMessages, expandedRows, scrollToBottomAuto, isAtBottom],
	)

	const handleRowHeightChange = useCallback(
		(isTaller: boolean) => {
			if (!disableAutoScrollRef.current) {
				if (isTaller) {
					scrollToBottomSmooth()
				} else {
					setTimeout(() => scrollToBottomAuto(), 0)
				}
			}
		},
		[scrollToBottomSmooth, scrollToBottomAuto],
	)

	useEffect(() => {
		if (!disableAutoScrollRef.current) {
			setTimeout(() => scrollToBottomSmooth(), 50)
			// Don't cleanup since if visibleMessages.length changes it cancels.
			// return () => clearTimeout(timer)
		}
	}, [groupedMessages.length, scrollToBottomSmooth])

	const handleWheel = useCallback((event: Event) => {
		const wheelEvent = event as WheelEvent

		if (wheelEvent.deltaY && wheelEvent.deltaY < 0) {
			if (scrollContainerRef.current?.contains(wheelEvent.target as Node)) {
				// User scrolled up
				disableAutoScrollRef.current = true
			}
		}
	}, [])

	useEvent("wheel", handleWheel, window, { passive: true }) // passive improves scrolling performance

	// Effect to handle showing the checkpoint warning after a delay
	useEffect(() => {
		// Only show the warning when there's a task but no visible messages yet
		if (task && modifiedMessages.length === 0 && !isStreaming) {
			const timer = setTimeout(() => {
				setShowCheckpointWarning(true)
			}, 5000) // 5 seconds

			return () => clearTimeout(timer)
		}
	}, [task, modifiedMessages.length, isStreaming])

	// Effect to hide the checkpoint warning when messages appear
	useEffect(() => {
		if (modifiedMessages.length > 0 || isStreaming) {
			setShowCheckpointWarning(false)
		}
	}, [modifiedMessages.length, isStreaming])

	const placeholderText = task ? t("chat:typeMessage") : t("chat:typeTask")

	const itemContent = useCallback(
		(index: number, messageOrGroup: ClineMessage | ClineMessage[]) => {
			// browser session group
			if (Array.isArray(messageOrGroup)) {
				return (
					<BrowserSessionRow
						messages={messageOrGroup}
						isLast={index === groupedMessages.length - 1}
						lastModifiedMessage={modifiedMessages.at(-1)}
						onHeightChange={handleRowHeightChange}
						isStreaming={isStreaming}
						// Pass handlers for each message in the group
						isExpanded={(messageTs: number) => expandedRows[messageTs] ?? false}
						onToggleExpand={(messageTs: number) => {
							setExpandedRows((prev) => ({
								...prev,
								[messageTs]: !prev[messageTs],
							}))
						}}
					/>
				)
			}

			// regular message
			return (
				<ChatRow
					key={messageOrGroup.ts}
					message={messageOrGroup}
					isExpanded={expandedRows[messageOrGroup.ts] || false}
					onToggleExpand={() => toggleRowExpansion(messageOrGroup.ts)}
					lastModifiedMessage={modifiedMessages.at(-1)}
					isLast={index === groupedMessages.length - 1}
					onHeightChange={handleRowHeightChange}
					isStreaming={isStreaming}
					onSuggestionClick={(answer: string, event?: React.MouseEvent) => {
						if (event?.shiftKey) {
							// Always append to existing text, don't overwrite
							setInputValue((currentValue) => {
								return currentValue !== "" ? `${currentValue} \n${answer}` : answer
							})
						} else {
							handleSendMessage(answer, [])
						}
					}}
				/>
			)
		},
		[
			expandedRows,
			modifiedMessages,
			groupedMessages.length,
			handleRowHeightChange,
			isStreaming,
			toggleRowExpansion,
			handleSendMessage,
		],
	)

	useEffect(() => {
		// Only proceed if we have an ask and buttons are enabled.
		if (!clineAsk || !enableButtons) {
			return
		}

		const autoApprove = async () => {
			if (lastMessage?.ask && isAutoApproved(lastMessage)) {
				// Note that `isAutoApproved` can only return true if
				// lastMessage is an ask of type "browser_action_launch",
				// "use_mcp_server", "command", or "tool".

				// Add delay for write operations.
				if (lastMessage.ask === "tool" && isWriteToolAction(lastMessage)) {
					await new Promise((resolve) => setTimeout(resolve, writeDelayMs))
				}

				vscode.postMessage({ type: "askResponse", askResponse: "yesButtonClicked" })

				// This is copied from `handlePrimaryButtonClick`, which we used
				// to call from `autoApprove`. I'm not sure how many of these
				// things are actually needed.
				setInputValue("")
				setSelectedImages([])
				setTextAreaDisabled(true)
				setClineAsk(undefined)
				setEnableButtons(false)
			}
		}
		autoApprove()
	}, [
		clineAsk,
		enableButtons,
		handlePrimaryButtonClick,
		alwaysAllowBrowser,
		alwaysAllowReadOnly,
		alwaysAllowReadOnlyOutsideWorkspace,
		alwaysAllowWrite,
		alwaysAllowWriteOutsideWorkspace,
		alwaysAllowExecute,
		alwaysAllowMcp,
		messages,
		allowedCommands,
		mcpServers,
		isAutoApproved,
		lastMessage,
		writeDelayMs,
		isWriteToolAction,
	])

	// Function to handle mode switching
	const switchToNextMode = useCallback(() => {
		const allModes = getAllModes(customModes)
		const currentModeIndex = allModes.findIndex((m) => m.slug === mode)
		const nextModeIndex = (currentModeIndex + 1) % allModes.length
		// Update local state and notify extension to sync mode change
		setMode(allModes[nextModeIndex].slug)
		vscode.postMessage({
			type: "mode",
			text: allModes[nextModeIndex].slug,
		})
	}, [mode, setMode, customModes])

	// Add keyboard event handler
	const handleKeyDown = useCallback(
		(event: KeyboardEvent) => {
			// Check for Command + . (period)
			if ((event.metaKey || event.ctrlKey) && event.key === ".") {
				event.preventDefault() // Prevent default browser behavior
				switchToNextMode()
			}
		},
		[switchToNextMode],
	)

	// Add event listener
	useEffect(() => {
		window.addEventListener("keydown", handleKeyDown)
		return () => {
			window.removeEventListener("keydown", handleKeyDown)
		}
	}, [handleKeyDown])

	useImperativeHandle(ref, () => ({
		acceptInput: () => {
			if (enableButtons && primaryButtonText) {
				handlePrimaryButtonClick(inputValue, selectedImages)
			} else if (!textAreaDisabled && (inputValue.trim() || selectedImages.length > 0)) {
				handleSendMessage(inputValue, selectedImages)
			}
		},
		// kilocode_change start
		focusInput: () => {
			if (textAreaRef.current) {
				textAreaRef.current.focus()
			}
		},
		// kilocode_change end
	}))

	return (
		<div className={isHidden ? "hidden" : "fixed top-0 left-0 right-0 bottom-0 flex flex-col overflow-hidden"}>
			{showAnnouncement && <Announcement hideAnnouncement={hideAnnouncement} />}
			{task ? (
				<>
					<TaskHeader
						task={task}
						tokensIn={apiMetrics.totalTokensIn}
						tokensOut={apiMetrics.totalTokensOut}
						doesModelSupportPromptCache={model?.supportsPromptCache ?? false}
						cacheWrites={apiMetrics.totalCacheWrites}
						cacheReads={apiMetrics.totalCacheReads}
						totalCost={apiMetrics.totalCost}
						contextTokens={apiMetrics.contextTokens}
						onClose={handleTaskCloseButtonClick}
					/>

					{hasSystemPromptOverride && (
						<div className="px-3">
							<SystemPromptWarning />
						</div>
					)}

					{showCheckpointWarning && (
						<div className="px-3">
							<CheckpointWarning />
						</div>
					)}
				</>
			) : (
				<div className="flex-1 min-h-0 overflow-y-auto flex flex-col gap-4">
					{/* Moved Task Bar Header Here */}
					{tasks.length !== 0 && (
						<div className="flex text-vscode-descriptionForeground w-full mx-auto px-5 pt-3">
							<div className="flex items-center gap-1 cursor-pointer" onClick={toggleExpanded}>
								{tasks.length < 10 && (
									<span className={`font-medium text-xs `}>{t("history:recentTasks")}</span>
								)}
								<span
									className={`codicon  ${isExpanded ? "codicon-eye" : "codicon-eye-closed"} scale-90`}
								/>
							</div>
						</div>
					)}
					<div
<<<<<<< HEAD
						className={` w-full flex flex-col gap-4 m-auto ${isExpanded && tasks.length > 0 ? "mt-0" : ""} p-10 pt-5`}>
						{/* <RooHero /> kilocode_change: do not show */}
=======
						className={` w-full flex flex-col gap-4 m-auto ${isExpanded && tasks.length > 0 ? "mt-0" : ""} px-3.5 min-[370px]:px-10 pt-5 transition-all duration-300`}>
						<RooHero />
						{telemetrySetting === "unset" && <TelemetryBanner />}
>>>>>>> 936712b2
						{/* Show the task history preview if expanded and tasks exist */}
						{taskHistory.length > 0 && isExpanded && <HistoryPreview />}
						<p className="ext-vscode-editor-foreground leading-tight font-vscode text-center">
							<Trans
								i18nKey="chat:about"
								components={{
									DocsLink: (
										<a href="https://kilocode.ai/docs" target="_blank" rel="noopener noreferrer">
											the docs
										</a>
									),
								}}
							/>
						</p>
						{/* <RooTips cycle={false} /> kilocode_change: do not show */}
					</div>
				</div>
			)}

			{/*
			// Flex layout explanation:
			// 1. Content div above uses flex: "1 1 0" to:
			//    - Grow to fill available space (flex-grow: 1)
			//    - Shrink when AutoApproveMenu needs space (flex-shrink: 1)
			//    - Start from zero size (flex-basis: 0) to ensure proper distribution
			//    minHeight: 0 allows it to shrink below its content height
			//
			// 2. AutoApproveMenu uses flex: "0 1 auto" to:
			//    - Not grow beyond its content (flex-grow: 0)
			//    - Shrink when viewport is small (flex-shrink: 1)
			//    - Use its content size as basis (flex-basis: auto)
			//    This ensures it takes its natural height when there's space
			//    but becomes scrollable when the viewport is too small
			*/}
			{/* kilocode_change: added settings toggle for this */}
			{!task && showAutoApproveMenu && (
				<div className="mb-[-2px] flex-initial min-h-0">
					<AutoApproveMenu />
				</div>
			)}

			{task && (
				<>
					<div className="grow flex" ref={scrollContainerRef}>
						<Virtuoso
							ref={virtuosoRef}
							key={task.ts} // trick to make sure virtuoso re-renders when task changes, and we use initialTopMostItemIndex to start at the bottom
							className="scrollable grow overflow-y-scroll"
							components={{
								Footer: () => <div className="h-[5px]" />, // Add empty padding at the bottom
							}}
							// increasing top by 3_000 to prevent jumping around when user collapses a row
							increaseViewportBy={{ top: 3_000, bottom: Number.MAX_SAFE_INTEGER }} // hack to make sure the last message is always rendered to get truly perfect scroll to bottom animation when new messages are added (Number.MAX_SAFE_INTEGER is safe for arithmetic operations, which is all virtuoso uses this value for in src/sizeRangeSystem.ts)
							data={groupedMessages} // messages is the raw format returned by extension, modifiedMessages is the manipulated structure that combines certain messages of related type, and visibleMessages is the filtered structure that removes messages that should not be rendered
							itemContent={itemContent}
							atBottomStateChange={(isAtBottom) => {
								setIsAtBottom(isAtBottom)
								if (isAtBottom) {
									disableAutoScrollRef.current = false
								}
								setShowScrollToBottom(disableAutoScrollRef.current && !isAtBottom)
							}}
							atBottomThreshold={10} // anything lower causes issues with followOutput
							initialTopMostItemIndex={groupedMessages.length - 1}
						/>
					</div>
					{/* kilocode_change: added settings toggle for this */}
					{showAutoApproveMenu && <AutoApproveMenu />}
					{showScrollToBottom ? (
						<div className="flex px-[15px] pt-[10px]">
							<div
								className="bg-[color-mix(in_srgb,_var(--vscode-toolbar-hoverBackground)_55%,_transparent)] rounded-[3px] overflow-hidden cursor-pointer flex justify-center items-center flex-1 h-[25px] hover:bg-[color-mix(in_srgb,_var(--vscode-toolbar-hoverBackground)_90%,_transparent)] active:bg-[color-mix(in_srgb,_var(--vscode-toolbar-hoverBackground)_70%,_transparent)]"
								onClick={() => {
									scrollToBottomSmooth()
									disableAutoScrollRef.current = false
								}}
								title={t("chat:scrollToBottom")}>
								<span className="codicon codicon-chevron-down text-[18px]"></span>
							</div>
						</div>
					) : (
						<div
							className={`flex ${
								primaryButtonText || secondaryButtonText || isStreaming ? "px-[15px] pt-[10px]" : "p-0"
							} ${
								primaryButtonText || secondaryButtonText || isStreaming
									? enableButtons || (isStreaming && !didClickCancel)
										? "opacity-100"
										: "opacity-50"
									: "opacity-0"
							}`}>
							{primaryButtonText && !isStreaming && (
								<VSCodeButton
									appearance="primary"
									disabled={!enableButtons}
									className={secondaryButtonText ? "flex-1 mr-[6px]" : "flex-[2] mr-0"}
									title={
										primaryButtonText === t("chat:retry.title")
											? t("chat:retry.tooltip")
											: primaryButtonText === t("chat:save.title")
												? t("chat:save.tooltip")
												: primaryButtonText === t("chat:approve.title")
													? t("chat:approve.tooltip")
													: primaryButtonText === t("chat:runCommand.title")
														? t("chat:runCommand.tooltip")
														: primaryButtonText === t("chat:startNewTask.title")
															? t("chat:startNewTask.tooltip")
															: primaryButtonText === t("chat:resumeTask.title")
																? t("chat:resumeTask.tooltip")
																: primaryButtonText === t("chat:proceedAnyways.title")
																	? t("chat:proceedAnyways.tooltip")
																	: primaryButtonText ===
																		  t("chat:proceedWhileRunning.title")
																		? t("chat:proceedWhileRunning.tooltip")
																		: undefined
									}
									onClick={() => handlePrimaryButtonClick(inputValue, selectedImages)}>
									{primaryButtonText}
								</VSCodeButton>
							)}
							{(secondaryButtonText || isStreaming) && (
								<VSCodeButton
									appearance="secondary"
									disabled={!enableButtons && !(isStreaming && !didClickCancel)}
									className={isStreaming ? "flex-[2] ml-0" : "flex-1 ml-[6px]"}
									title={
										isStreaming
											? t("chat:cancel.tooltip")
											: secondaryButtonText === t("chat:startNewTask.title")
												? t("chat:startNewTask.tooltip")
												: secondaryButtonText === t("chat:reject.title")
													? t("chat:reject.tooltip")
													: secondaryButtonText === t("chat:terminate.title")
														? t("chat:terminate.tooltip")
														: undefined
									}
									onClick={() => handleSecondaryButtonClick(inputValue, selectedImages)}>
									{isStreaming ? t("chat:cancel.title") : secondaryButtonText}
								</VSCodeButton>
							)}
						</div>
					)}
				</>
			)}

			<ChatTextArea
				ref={textAreaRef}
				inputValue={inputValue}
				setInputValue={setInputValue}
				textAreaDisabled={textAreaDisabled}
				selectApiConfigDisabled={textAreaDisabled && clineAsk !== "api_req_failed"}
				placeholderText={placeholderText}
				selectedImages={selectedImages}
				setSelectedImages={setSelectedImages}
				onSend={() => handleSendMessage(inputValue, selectedImages)}
				onSelectImages={selectImages}
				shouldDisableImages={shouldDisableImages}
				onHeightChange={() => {
					if (isAtBottom) {
						scrollToBottomAuto()
					}
				}}
				mode={mode}
				setMode={setMode}
				modeShortcutText={modeShortcutText}
			/>
			<BottomControls />
			<div id="roo-portal" />
		</div>
	)
}

const ChatView = forwardRef(ChatViewComponent)

export default ChatView<|MERGE_RESOLUTION|>--- conflicted
+++ resolved
@@ -27,11 +27,7 @@
 import { validateCommand } from "@src/utils/command-validation"
 import { useAppTranslation } from "@src/i18n/TranslationContext"
 
-<<<<<<< HEAD
-=======
-import TelemetryBanner from "../common/TelemetryBanner"
 import { useTaskSearch } from "../history/useTaskSearch"
->>>>>>> 936712b2
 import HistoryPreview from "../history/HistoryPreview"
 
 // import RooHero from "@src/components/welcome/RooHero" kilocode_change
@@ -44,12 +40,8 @@
 import AutoApproveMenu from "./AutoApproveMenu"
 import BottomControls from "./BottomControls" // kilocode_change
 import SystemPromptWarning from "./SystemPromptWarning"
-<<<<<<< HEAD
 import { showSystemNotification } from "@/kilocode/helpers" // kilocode_change
-import { useTaskSearch } from "../history/useTaskSearch"
-=======
 import { CheckpointWarning } from "./CheckpointWarning"
->>>>>>> 936712b2
 
 export interface ChatViewProps {
 	isHidden: boolean
@@ -1266,14 +1258,8 @@
 						</div>
 					)}
 					<div
-<<<<<<< HEAD
-						className={` w-full flex flex-col gap-4 m-auto ${isExpanded && tasks.length > 0 ? "mt-0" : ""} p-10 pt-5`}>
+						className={` w-full flex flex-col gap-4 m-auto ${isExpanded && tasks.length > 0 ? "mt-0" : ""} px-3.5 min-[370px]:px-10 pt-5 transition-all duration-300`}>
 						{/* <RooHero /> kilocode_change: do not show */}
-=======
-						className={` w-full flex flex-col gap-4 m-auto ${isExpanded && tasks.length > 0 ? "mt-0" : ""} px-3.5 min-[370px]:px-10 pt-5 transition-all duration-300`}>
-						<RooHero />
-						{telemetrySetting === "unset" && <TelemetryBanner />}
->>>>>>> 936712b2
 						{/* Show the task history preview if expanded and tasks exist */}
 						{taskHistory.length > 0 && isExpanded && <HistoryPreview />}
 						<p className="ext-vscode-editor-foreground leading-tight font-vscode text-center">

--- conflicted
+++ resolved
@@ -66,12 +66,9 @@
 	const [isDescriptionExpanded, setIsDescriptionExpanded] = useState(false)
 	const isInitialized = useRef(false)
 	const searchInputRef = useRef<HTMLInputElement>(null)
-<<<<<<< HEAD
-=======
 	const selectTimeoutRef = useRef<NodeJS.Timeout | null>(null)
 	const closeTimeoutRef = useRef<NodeJS.Timeout | null>(null)
 
->>>>>>> 653104b4
 	const modelIds = useMemo(() => {
 		if (!models) return []
 
@@ -140,11 +137,7 @@
 				}
 
 				// Delay to ensure the popover is closed before setting the search value.
-<<<<<<< HEAD
-				setTimeout(() => setSearchValue(selectedModelId || ""), 100)
-=======
 				closeTimeoutRef.current = setTimeout(() => setSearchValue(selectedModelId), 100)
->>>>>>> 653104b4
 			}
 		},
 		[selectedModelId],

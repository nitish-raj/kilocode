{
	"history": "履歴",
	"exitSelectionMode": "選択モードを終了",
	"enterSelectionMode": "選択モードに入る",
	"done": "完了",
	"searchPlaceholder": "履歴をあいまい検索...",
	"newest": "最新",
	"oldest": "最古",
	"mostExpensive": "最も高価",
	"mostTokens": "最多トークン",
	"mostRelevant": "最も関連性の高い",
	"deleteTaskTitle": "タスクを削除（Shift + クリックで確認をスキップ）",
	"copyPrompt": "プロンプトをコピー",
	"exportTask": "タスクをエクスポート",
	"deleteTask": "タスクを削除",
	"deleteTaskMessage": "このタスクを削除してもよろしいですか？この操作は元に戻せません。",
	"cancel": "キャンセル",
	"delete": "削除",
	"exitSelection": "選択を終了",
	"selectionMode": "選択モード",
	"deselectAll": "すべての選択を解除",
	"selectAll": "すべて選択",
	"selectedItems": "{{selected}}/{{total}} 項目を選択中",
	"clearSelection": "選択をクリア",
	"deleteSelected": "選択した項目を削除",
	"deleteTasks": "タスクを削除",
	"confirmDeleteTasks": "{{count}} 件のタスクを削除してもよろしいですか？",
	"deleteTasksWarning": "削除されたタスクは復元できません。続行してもよろしいですか？",
	"deleteTaskFavoritedWarning": "このタスクはお気に入りに登録されています。削除してもよろしいですか？",
	"deleteTasksFavoritedWarning": "{{count}} 件のタスクはお気に入りに登録されています。削除してもよろしいですか？",
	"deleteItems": "{{count}} 項目を削除",
<<<<<<< HEAD
	"showAllWorkspaces": "すべてのワークスペースのタスクを表示",
	"showFavoritesOnly": "お気に入りのみ表示"
=======
	"workspace": {
		"prefix": "ワークスペース:",
		"current": "現在",
		"all": "すべて"
	},
	"sort": {
		"prefix": "ソート:",
		"newest": "最新",
		"oldest": "最古",
		"mostExpensive": "最も高価",
		"mostTokens": "最多トークン",
		"mostRelevant": "最も関連性の高い"
	}
>>>>>>> 6ca706b0
}<|MERGE_RESOLUTION|>--- conflicted
+++ resolved
@@ -29,10 +29,8 @@
 	"deleteTaskFavoritedWarning": "このタスクはお気に入りに登録されています。削除してもよろしいですか？",
 	"deleteTasksFavoritedWarning": "{{count}} 件のタスクはお気に入りに登録されています。削除してもよろしいですか？",
 	"deleteItems": "{{count}} 項目を削除",
-<<<<<<< HEAD
 	"showAllWorkspaces": "すべてのワークスペースのタスクを表示",
-	"showFavoritesOnly": "お気に入りのみ表示"
-=======
+	"showFavoritesOnly": "お気に入りのみ表示",
 	"workspace": {
 		"prefix": "ワークスペース:",
 		"current": "現在",
@@ -46,5 +44,4 @@
 		"mostTokens": "最多トークン",
 		"mostRelevant": "最も関連性の高い"
 	}
->>>>>>> 6ca706b0
 }
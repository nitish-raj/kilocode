--- conflicted
+++ resolved
@@ -1,12 +1,8 @@
 {
 	"title": "MCP Sunucuları",
 	"done": "Tamam",
-<<<<<<< HEAD
-	"description": "<0>Model Context Protocol</0>, Kilo Code'nun yeteneklerini genişletmek için ek araçlar ve kaynaklar sağlayan yerel olarak çalışan MCP sunucularıyla iletişim kurmanızı sağlar. <1>Topluluk tarafından oluşturulan sunucuları</1> kullanabilir veya Kilo Code'dan iş akışınıza özel yeni araçlar oluşturmasını isteyebilirsiniz (örneğin, \"en son npm belgelerini alan bir araç ekle\").",
-=======
 	"marketplace": "MCP Pazaryeri",
 	"description": "<0>Model Context Protocol</0>, Roo'nun yeteneklerini genişletmek için ek araçlar ve kaynaklar sağlayan yerel olarak çalışan MCP sunucularıyla iletişim kurmanızı sağlar. <1>Topluluk tarafından oluşturulan sunucuları</1> kullanabilir veya Roo'dan iş akışınıza özel yeni araçlar oluşturmasını isteyebilirsiniz (örneğin, \"en son npm belgelerini alan bir araç ekle\").",
->>>>>>> a0e640cd
 	"instructions": "Talimatlar",
 	"enableToggle": {
 		"title": "MCP Sunucularını Etkinleştir",

--- conflicted
+++ resolved
@@ -230,14 +230,10 @@
 	"autoApprove": {
 		"title": "Auto-approbation :",
 		"none": "Aucune",
-<<<<<<< HEAD
-		"description": "L'auto-approbation permet à Kilo Code d'effectuer des actions sans demander d'autorisation. Activez-la uniquement pour les actions auxquelles vous faites entièrement confiance. Configuration plus détaillée disponible dans les <settingsLink>Paramètres</settingsLink>."
-=======
 		"description": "L'auto-approbation permet à Roo Code d'effectuer des actions sans demander d'autorisation. Activez-la uniquement pour les actions auxquelles vous faites entièrement confiance. Configuration plus détaillée disponible dans les <settingsLink>Paramètres</settingsLink>.",
 		"selectOptionsFirst": "Sélectionnez au moins une option ci-dessous pour activer l'auto-approbation",
 		"toggleAriaLabel": "Activer/désactiver l'approbation automatique",
 		"disabledAriaLabel": "Approbation automatique désactivée - sélectionnez d'abord les options"
->>>>>>> a0e640cd
 	},
 	"reasoning": {
 		"thinking": "Réflexion",
@@ -310,16 +306,10 @@
 		}
 	},
 	"codebaseSearch": {
-<<<<<<< HEAD
-		"wantsToSearch": "Kilo Code veut rechercher dans la base de code <code>{{query}}</code> :",
-		"wantsToSearchWithPath": "Kilo Code veut rechercher dans la base de code <code>{{query}}</code> dans <code>{{path}}</code> :",
-		"didSearch": "{{count}} résultat(s) trouvé(s) pour <code>{{query}}</code> :",
-=======
 		"wantsToSearch": "Roo veut rechercher dans la base de code <code>{{query}}</code> :",
 		"wantsToSearchWithPath": "Roo veut rechercher dans la base de code <code>{{query}}</code> dans <code>{{path}}</code> :",
 		"didSearch_one": "1 résultat trouvé",
 		"didSearch_other": "{{count}} résultats trouvés",
->>>>>>> a0e640cd
 		"resultTooltip": "Score de similarité : {{score}} (cliquer pour ouvrir le fichier)"
 	},
 	"read-batch": {

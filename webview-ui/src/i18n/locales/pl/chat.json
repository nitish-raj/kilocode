--- conflicted
+++ resolved
@@ -230,14 +230,10 @@
 	"autoApprove": {
 		"title": "Automatyczne zatwierdzanie:",
 		"none": "Brak",
-<<<<<<< HEAD
-		"description": "Automatyczne zatwierdzanie pozwala Kilo Code wykonywać działania bez pytania o pozwolenie. Włącz tylko dla działań, którym w pełni ufasz. Bardziej szczegółowa konfiguracja dostępna w <settingsLink>Ustawieniach</settingsLink>."
-=======
 		"description": "Automatyczne zatwierdzanie pozwala Roo Code wykonywać działania bez pytania o pozwolenie. Włącz tylko dla działań, którym w pełni ufasz. Bardziej szczegółowa konfiguracja dostępna w <settingsLink>Ustawieniach</settingsLink>.",
 		"selectOptionsFirst": "Wybierz co najmniej jedną opcję poniżej, aby włączyć automatyczne zatwierdzanie",
 		"toggleAriaLabel": "Przełącz automatyczne zatwierdzanie",
 		"disabledAriaLabel": "Automatyczne zatwierdzanie wyłączone - najpierw wybierz opcje"
->>>>>>> a0e640cd
 	},
 	"reasoning": {
 		"thinking": "Myślenie",
@@ -310,16 +306,10 @@
 		}
 	},
 	"codebaseSearch": {
-<<<<<<< HEAD
-		"wantsToSearch": "Kilo Code chce przeszukać bazę kodu w poszukiwaniu <code>{{query}}</code>:",
-		"wantsToSearchWithPath": "Kilo Code chce przeszukać bazę kodu w poszukiwaniu <code>{{query}}</code> w <code>{{path}}</code>:",
-		"didSearch": "Znaleziono {{count}} wynik(ów) dla <code>{{query}}</code>:",
-=======
 		"wantsToSearch": "Roo chce przeszukać bazę kodu w poszukiwaniu <code>{{query}}</code>:",
 		"wantsToSearchWithPath": "Roo chce przeszukać bazę kodu w poszukiwaniu <code>{{query}}</code> w <code>{{path}}</code>:",
 		"didSearch_one": "Znaleziono 1 wynik",
 		"didSearch_other": "Znaleziono {{count}} wyników",
->>>>>>> a0e640cd
 		"resultTooltip": "Wynik podobieństwa: {{score}} (kliknij, aby otworzyć plik)"
 	},
 	"read-batch": {

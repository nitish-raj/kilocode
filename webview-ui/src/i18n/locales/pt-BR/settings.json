{
	"common": {
		"save": "Salvar",
		"done": "Concluído",
		"cancel": "Cancelar",
		"reset": "Redefinir",
		"select": "Selecionar",
		"add": "Adicionar cabeçalho",
		"remove": "Remover"
	},
	"header": {
		"title": "Configurações",
		"saveButtonTooltip": "Salvar alterações",
		"nothingChangedTooltip": "Nada alterado",
		"doneButtonTooltip": "Descartar alterações não salvas e fechar o painel de configurações"
	},
	"unsavedChangesDialog": {
		"title": "Alterações não salvas",
		"description": "Deseja descartar as alterações e continuar?",
		"cancelButton": "Cancelar",
		"discardButton": "Descartar alterações"
	},
	"sections": {
		"providers": "Provedores",
		"autoApprove": "Aprovação",
		"browser": "Navegador",
		"checkpoints": "Checkpoints",
		"notifications": "Notificações",
		"contextManagement": "Contexto",
		"terminal": "Terminal",
		"prompts": "Prompts",
		"experimental": "Experimental",
		"language": "Idioma",
		"about": "Sobre",
		"display": "Exibir"
	},
	"prompts": {
		"description": "Configure prompts de suporte usados para ações rápidas como melhorar prompts, explicar código e corrigir problemas. Esses prompts ajudam o Kilo Code a fornecer melhor assistência para tarefas comuns de desenvolvimento."
	},
	"codeIndex": {
		"title": "Indexação de Código",
		"enableLabel": "Ativar Indexação de Código",
		"enableDescription": "Ative a indexação de código para pesquisa e compreensão de contexto aprimoradas",
		"profileLabel": "Provedor de Embeddings",
		"selectProfilePlaceholder": "Selecionar provedor",
		"openaiProvider": "OpenAI",
		"ollamaProvider": "Ollama",
		"geminiProvider": "Gemini",
		"geminiApiKeyLabel": "Chave de API:",
		"geminiApiKeyPlaceholder": "Digite sua chave de API do Gemini",
		"vercelAiGatewayProvider": "Vercel AI Gateway",
		"vercelAiGatewayApiKeyLabel": "Chave de API",
		"vercelAiGatewayApiKeyPlaceholder": "Digite sua chave de API do Vercel AI Gateway",
		"mistralProvider": "Mistral",
		"mistralApiKeyLabel": "Chave de API:",
		"mistralApiKeyPlaceholder": "Digite sua chave de API da Mistral",
		"openaiCompatibleProvider": "Compatível com OpenAI",
		"openAiKeyLabel": "Chave de API OpenAI",
		"openAiKeyPlaceholder": "Digite sua chave de API OpenAI",
		"openAiCompatibleBaseUrlLabel": "URL Base",
		"openAiCompatibleApiKeyLabel": "Chave de API",
		"openAiCompatibleApiKeyPlaceholder": "Digite sua chave de API",
		"openAiCompatibleModelDimensionLabel": "Dimensão de Embedding:",
		"modelDimensionLabel": "Dimensão do Modelo",
		"openAiCompatibleModelDimensionPlaceholder": "ex., 1536",
		"openAiCompatibleModelDimensionDescription": "A dimensão de embedding (tamanho de saída) para seu modelo. Verifique a documentação do seu provedor para este valor. Valores comuns: 384, 768, 1536, 3072.",
		"modelLabel": "Modelo",
		"selectModelPlaceholder": "Selecionar modelo",
		"ollamaUrlLabel": "URL Ollama:",
		"qdrantUrlLabel": "URL Qdrant",
		"qdrantKeyLabel": "Chave Qdrant:",
		"startIndexingButton": "Iniciar",
		"clearIndexDataButton": "Limpar Índice",
		"unsavedSettingsMessage": "Por favor, salve suas configurações antes de iniciar o processo de indexação.",
		"clearDataDialog": {
			"title": "Tem certeza?",
			"description": "Esta ação não pode ser desfeita. Isso excluirá permanentemente os dados de índice da sua base de código.",
			"cancelButton": "Cancelar",
			"confirmButton": "Limpar Dados"
		},
		"description": "Configure as configurações de indexação da base de código para habilitar a pesquisa semântica do seu projeto. <0>Saiba mais</0>",
		"statusTitle": "Status",
		"settingsTitle": "Configurações de Indexação",
		"disabledMessage": "A indexação da base de código está atualmente desativada. Ative-a nas configurações globais para configurar as opções de indexação.",
		"embedderProviderLabel": "Provedor de Embedder",
		"modelPlaceholder": "Insira o nome do modelo",
		"selectModel": "Selecione um modelo",
		"ollamaBaseUrlLabel": "URL Base do Ollama",
		"qdrantApiKeyLabel": "Chave da API Qdrant",
		"qdrantApiKeyPlaceholder": "Insira sua chave da API Qdrant (opcional)",
		"setupConfigLabel": "Configuração",
		"ollamaUrlPlaceholder": "http://localhost:11434",
		"openAiCompatibleBaseUrlPlaceholder": "https://api.example.com",
		"modelDimensionPlaceholder": "1536",
		"qdrantUrlPlaceholder": "http://localhost:6333",
		"saveError": "Falha ao salvar configurações",
		"modelDimensions": "({{dimension}} dimensões)",
		"saveSuccess": "Configurações salvas com sucesso",
		"saving": "Salvando...",
		"saveSettings": "Salvar",
		"indexingStatuses": {
			"standby": "Em espera",
			"indexing": "Indexando",
			"indexed": "Indexado",
			"error": "Erro"
		},
		"close": "Fechar",
		"validation": {
			"invalidQdrantUrl": "URL do Qdrant inválida",
			"invalidOllamaUrl": "URL do Ollama inválida",
			"invalidBaseUrl": "URL base inválida",
			"qdrantUrlRequired": "A URL do Qdrant é obrigatória",
			"openaiApiKeyRequired": "A chave de API da OpenAI é obrigatória",
			"modelSelectionRequired": "A seleção do modelo é obrigatória",
			"apiKeyRequired": "A chave de API é obrigatória",
			"modelIdRequired": "O ID do modelo é obrigatório",
			"modelDimensionRequired": "A dimensão do modelo é obrigatória",
			"geminiApiKeyRequired": "A chave de API do Gemini é obrigatória",
			"mistralApiKeyRequired": "A chave de API Mistral é obrigatória",
			"vercelAiGatewayApiKeyRequired": "A chave de API do Vercel AI Gateway é obrigatória",
			"ollamaBaseUrlRequired": "A URL base do Ollama é obrigatória",
			"baseUrlRequired": "A URL base é obrigatória",
			"modelDimensionMinValue": "A dimensão do modelo deve ser maior que 0"
		},
		"advancedConfigLabel": "Configuração Avançada",
		"searchMinScoreLabel": "Limite de pontuação de busca",
		"searchMinScoreDescription": "Pontuação mínima de similaridade (0.0-1.0) necessária para os resultados da busca. Valores mais baixos retornam mais resultados, mas podem ser menos relevantes. Valores mais altos retornam menos resultados, mas mais relevantes.",
		"searchMinScoreResetTooltip": "Redefinir para o valor padrão (0.4)",
		"searchMaxResultsLabel": "Resultados máximos de busca",
		"searchMaxResultsDescription": "Número máximo de resultados de busca a retornar ao consultar o índice de código. Valores mais altos fornecem mais contexto, mas podem incluir resultados menos relevantes.",
		"resetToDefault": "Redefinir para o padrão"
	},
	"autoApprove": {
		"description": "Permitir que o Kilo Code realize operações automaticamente sem exigir aprovação. Ative essas configurações apenas se confiar totalmente na IA e compreender os riscos de segurança associados.",
		"enabled": "Aprovação automática habilitada",
		"toggleAriaLabel": "Alternar aprovação automática",
		"disabledAriaLabel": "Aprovação automática desativada - selecione as opções primeiro",
		"readOnly": {
			"label": "Leitura",
			"description": "Quando ativado, o Kilo Code visualizará automaticamente o conteúdo do diretório e lerá arquivos sem que você precise clicar no botão Aprovar.",
			"outsideWorkspace": {
				"label": "Incluir arquivos fora do espaço de trabalho",
				"description": "Permitir que o Kilo Code leia arquivos fora do espaço de trabalho atual sem exigir aprovação."
			}
		},
		"write": {
			"label": "Escrita",
			"description": "Criar e editar arquivos automaticamente sem exigir aprovação",
			"delayLabel": "Atraso após escritas para permitir que diagnósticos detectem problemas potenciais",
			"outsideWorkspace": {
				"label": "Incluir arquivos fora do espaço de trabalho",
				"description": "Permitir que o Kilo Code crie e edite arquivos fora do espaço de trabalho atual sem exigir aprovação."
			},
			"protected": {
				"label": "Incluir arquivos protegidos",
				"description": "Permitir que o Kilo Code crie e edite arquivos protegidos (como .kilocodeignore e arquivos de configuração .kilocode/) sem exigir aprovação."
			}
		},
		"browser": {
			"label": "Navegador",
			"description": "Realizar ações do navegador automaticamente sem exigir aprovação. Nota: Aplica-se apenas quando o modelo suporta uso do computador"
		},
		"retry": {
			"label": "Tentar novamente",
			"description": "Tentar novamente automaticamente requisições de API com falha quando o servidor retorna uma resposta de erro",
			"delayLabel": "Atraso antes de tentar novamente a requisição"
		},
		"mcp": {
			"label": "MCP",
			"description": "Ativar aprovação automática de ferramentas MCP individuais na visualização de Servidores MCP (requer tanto esta configuração quanto a caixa de seleção \"Permitir sempre\" da ferramenta)"
		},
		"modeSwitch": {
			"label": "Modo",
			"description": "Alternar automaticamente entre diferentes modos sem exigir aprovação"
		},
		"subtasks": {
			"label": "Subtarefas",
			"description": "Permitir a criação e conclusão de subtarefas sem exigir aprovação"
		},
		"followupQuestions": {
			"label": "Pergunta",
			"description": "Selecionar automaticamente a primeira resposta sugerida para perguntas de acompanhamento após o tempo limite configurado",
			"timeoutLabel": "Tempo de espera antes de selecionar automaticamente a primeira resposta"
		},
		"execute": {
			"label": "Executar",
			"description": "Executar automaticamente comandos de terminal permitidos sem exigir aprovação",
			"allowedCommands": "Comandos de auto-execução permitidos",
			"allowedCommandsDescription": "Prefixos de comando que podem ser auto-executados quando \"Aprovar sempre operações de execução\" está ativado. Adicione * para permitir todos os comandos (use com cautela).",
			"deniedCommands": "Comandos negados",
			"deniedCommandsDescription": "Prefixos de comandos que serão automaticamente negados sem pedir aprovação. Em caso de conflitos com comandos permitidos, a correspondência de prefixo mais longa tem precedência. Adicione * para negar todos os comandos.",
			"commandPlaceholder": "Digite o prefixo do comando (ex. 'git ')",
			"deniedCommandPlaceholder": "Digite o prefixo do comando para negar (ex. 'rm -rf')",
			"addButton": "Adicionar",
			"autoDenied": "Comandos com o prefixo `{{prefix}}` foram proibidos pelo usuário. Não contorne esta restrição executando outro comando."
		},
		"showMenu": {
			"label": "Mostrar menu de aprovação automática na visualização de chat",
			"description": "Quando ativado, o menu de aprovação automática será exibido na parte inferior da visualização de chat, permitindo acesso rápido às configurações de aprovação automática"
		},
		"updateTodoList": {
			"label": "Todo",
			"description": "A lista de tarefas é atualizada automaticamente sem aprovação"
		},
		"apiRequestLimit": {
			"title": "Máximo de Solicitações",
			"description": "Fazer automaticamente este número de requisições à API antes de pedir aprovação para continuar com a tarefa.",
			"unlimited": "Ilimitado"
		},
		"selectOptionsFirst": "Selecione pelo menos uma opção abaixo para habilitar a aprovação automática",
		"apiCostLimit": {
			"title": "Custo máximo",
			"unlimited": "Ilimitado"
		},
		"maxLimits": {
			"description": "Fazer solicitações automaticamente até estes limites antes de pedir aprovação para continuar."
		}
	},
	"providers": {
		"providerDocumentation": "Documentação do {{provider}}",
		"configProfile": "Perfil de configuração",
		"description": "Salve diferentes configurações de API para alternar rapidamente entre provedores e configurações.",
		"apiProvider": "Provedor de API",
		"model": "Modelo",
		"nameEmpty": "O nome não pode estar vazio",
		"nameExists": "Já existe um perfil com este nome",
		"deleteProfile": "Excluir perfil",
		"invalidArnFormat": "Formato de ARN inválido. Verifique os exemplos acima.",
		"enterNewName": "Digite um novo nome",
		"addProfile": "Adicionar perfil",
		"renameProfile": "Renomear perfil",
		"newProfile": "Novo perfil de configuração",
		"enterProfileName": "Digite o nome do perfil",
		"createProfile": "Criar perfil",
		"cannotDeleteOnlyProfile": "Não é possível excluir o único perfil",
		"searchPlaceholder": "Pesquisar perfis",
		"searchProviderPlaceholder": "Pesquisar provedores",
		"noProviderMatchFound": "Nenhum provedor encontrado",
		"noMatchFound": "Nenhum perfil correspondente encontrado",
		"vscodeLmDescription": "A API do Modelo de Linguagem do VS Code permite executar modelos fornecidos por outras extensões do VS Code (incluindo, mas não se limitando, ao GitHub Copilot). A maneira mais fácil de começar é instalar as extensões Copilot e Copilot Chat no VS Code Marketplace.",
		"awsCustomArnUse": "Insira um ARN Amazon Bedrock válido para o modelo que deseja usar. Exemplos de formato:",
		"awsCustomArnDesc": "Certifique-se de que a região no ARN corresponde à região AWS selecionada acima.",
		"openRouterApiKey": "Chave de API OpenRouter",
		"getOpenRouterApiKey": "Obter chave de API OpenRouter",
		"vercelAiGatewayApiKey": "Chave API do Vercel AI Gateway",
		"getVercelAiGatewayApiKey": "Obter chave API do Vercel AI Gateway",
		"apiKeyStorageNotice": "As chaves de API são armazenadas com segurança no Armazenamento Secreto do VSCode",
		"glamaApiKey": "Chave de API Glama",
		"getGlamaApiKey": "Obter chave de API Glama",
		"useCustomBaseUrl": "Usar URL base personalizado",
		"useReasoning": "Habilitar raciocínio",
		"useHostHeader": "Usar cabeçalho Host personalizado",
		"useLegacyFormat": "Usar formato de API OpenAI legado",
		"customHeaders": "Cabeçalhos personalizados",
		"headerName": "Nome do cabeçalho",
		"headerValue": "Valor do cabeçalho",
		"noCustomHeaders": "Nenhum cabeçalho personalizado definido. Clique no botão + para adicionar um.",
		"requestyApiKey": "Chave de API Requesty",
		"refreshModels": {
			"label": "Atualizar modelos",
			"hint": "Por favor, reabra as configurações para ver os modelos mais recentes.",
			"loading": "Atualizando lista de modelos...",
			"success": "Lista de modelos atualizada com sucesso!",
			"error": "Falha ao atualizar a lista de modelos. Por favor, tente novamente."
		},
		"getRequestyApiKey": "Obter chave de API Requesty",
		"getRequestyBaseUrl": "URL Base",
		"requestyUseCustomBaseUrl": "Usar URL base personalizada",
		"openRouterTransformsText": "Comprimir prompts e cadeias de mensagens para o tamanho do contexto (<a>Transformações OpenRouter</a>)",
		"anthropicApiKey": "Chave de API Anthropic",
		"getAnthropicApiKey": "Obter chave de API Anthropic",
		"anthropicUseAuthToken": "Passar a chave de API Anthropic como cabeçalho Authorization em vez de X-Api-Key",
		"anthropic1MContextBetaLabel": "Ativar janela de contexto de 1M (Beta)",
		"anthropic1MContextBetaDescription": "Estende a janela de contexto para 1 milhão de tokens para o Claude Sonnet 4",
		"awsBedrock1MContextBetaLabel": "Ativar janela de contexto de 1M (Beta)",
		"awsBedrock1MContextBetaDescription": "Estende a janela de contexto para 1 milhão de tokens para o Claude Sonnet 4",
		"cerebrasApiKey": "Chave de API Cerebras",
		"getCerebrasApiKey": "Obter chave de API Cerebras",
		"chutesApiKey": "Chave de API Chutes",
		"getChutesApiKey": "Obter chave de API Chutes",
		"fireworksApiKey": "Chave de API Fireworks",
		"getFireworksApiKey": "Obter chave de API Fireworks",
		"featherlessApiKey": "Chave de API Featherless",
		"getFeatherlessApiKey": "Obter chave de API Featherless",
		"ioIntelligenceApiKey": "Chave de API IO Intelligence",
		"ioIntelligenceApiKeyPlaceholder": "Insira sua chave de API da IO Intelligence",
		"getIoIntelligenceApiKey": "Obter chave de API IO Intelligence",
		"deepSeekApiKey": "Chave de API DeepSeek",
		"getDeepSeekApiKey": "Obter chave de API DeepSeek",
		"doubaoApiKey": "Chave de API Doubao",
		"getDoubaoApiKey": "Obter chave de API Doubao",
		"moonshotApiKey": "Chave de API Moonshot",
		"getMoonshotApiKey": "Obter chave de API Moonshot",
		"moonshotBaseUrl": "Ponto de entrada Moonshot",
		"zaiApiKey": "Chave de API Z AI",
		"getZaiApiKey": "Obter chave de API Z AI",
		"zaiEntrypoint": "Ponto de entrada Z AI",
		"zaiEntrypointDescription": "Selecione o ponto de entrada da API apropriado com base na sua localização. Se você estiver na China, escolha open.bigmodel.cn. Caso contrário, escolha api.z.ai.",
		"geminiApiKey": "Chave de API Gemini",
		"getGroqApiKey": "Obter chave de API Groq",
		"groqApiKey": "Chave de API Groq",
		"getSambaNovaApiKey": "Obter chave de API SambaNova",
		"sambaNovaApiKey": "Chave de API SambaNova",
		"getGeminiApiKey": "Obter chave de API Gemini",
		"getHuggingFaceApiKey": "Obter chave de API Hugging Face",
		"huggingFaceApiKey": "Chave de API Hugging Face",
		"huggingFaceModelId": "ID do modelo",
		"huggingFaceLoading": "Carregando...",
		"huggingFaceModelsCount": "({{count}} modelos)",
		"huggingFaceSelectModel": "Selecionar um modelo...",
		"huggingFaceSearchModels": "Buscar modelos...",
		"huggingFaceNoModelsFound": "Nenhum modelo encontrado",
		"huggingFaceProvider": "Provedor",
		"huggingFaceProviderAuto": "Automático",
		"huggingFaceSelectProvider": "Selecionar um provedor...",
		"huggingFaceSearchProviders": "Buscar provedores...",
		"huggingFaceNoProvidersFound": "Nenhum provedor encontrado",
		"apiKey": "Chave de API",
		"openAiApiKey": "Chave de API OpenAI",
		"openAiBaseUrl": "URL Base",
		"getOpenAiApiKey": "Obter chave de API OpenAI",
		"mistralApiKey": "Chave de API Mistral",
		"getMistralApiKey": "Obter chave de API Mistral / Codestral",
		"codestralBaseUrl": "URL Base Codestral (Opcional)",
		"codestralBaseUrlDesc": "Defina uma URL alternativa para o modelo Codestral.",
		"xaiApiKey": "Chave de API xAI",
		"getXaiApiKey": "Obter chave de API xAI",
		"litellmApiKey": "Chave API LiteLLM",
		"litellmBaseUrl": "URL base LiteLLM",
		"awsCredentials": "Credenciais AWS",
		"awsProfile": "Perfil AWS",
		"awsApiKey": "Chave de API Amazon Bedrock",
		"awsProfileName": "Nome do Perfil AWS",
		"awsAccessKey": "Chave de Acesso AWS",
		"awsSecretKey": "Chave Secreta AWS",
		"awsSessionToken": "Token de Sessão AWS",
		"awsRegion": "Região AWS",
		"awsCrossRegion": "Usar inferência entre regiões",
		"awsBedrockVpc": {
			"useCustomVpcEndpoint": "Usar endpoint VPC personalizado",
			"vpcEndpointUrlPlaceholder": "Digite a URL do endpoint VPC (opcional)",
			"examples": "Exemplos:"
		},
		"enablePromptCaching": "Ativar cache de prompts",
		"enablePromptCachingTitle": "Ativar cache de prompts para melhorar o desempenho e reduzir custos para modelos suportados.",
		"cacheUsageNote": "Nota: Se você não vir o uso do cache, tente selecionar um modelo diferente e depois selecionar novamente o modelo desejado.",
		"vscodeLmModel": "Modelo de Linguagem",
		"vscodeLmWarning": "Nota: Esta é uma integração muito experimental e o suporte do provedor pode variar. Se você receber um erro sobre um modelo não ser suportado, isso é um problema do lado do provedor.",
		"geminiParameters": {
			"urlContext": {
				"title": "Ativar contexto de URL",
				"description": "Permite que o Gemini acesse e processe URLs para contexto adicional ao gerar respostas. Útil para tarefas que exijam análise de conteúdo da web."
			},
			"groundingSearch": {
				"title": "Ativar grounding com pesquisa no Google",
				"description": "Permite que o Gemini pesquise informações atuais no Google e fundamente as respostas em dados em tempo real. Útil para consultas que requerem informações atualizadas."
			}
		},
		"googleCloudSetup": {
			"title": "Para usar o Google Cloud Vertex AI, você precisa:",
			"step1": "1. Criar uma conta Google Cloud, ativar a API Vertex AI e ativar os modelos Claude desejados.",
			"step2": "2. Instalar o CLI do Google Cloud e configurar as credenciais padrão do aplicativo.",
			"step3": "3. Ou criar uma conta de serviço com credenciais."
		},
		"googleCloudCredentials": "Credenciais Google Cloud",
		"googleCloudKeyFile": "Caminho do Arquivo de Chave Google Cloud",
		"googleCloudProjectId": "ID do Projeto Google Cloud",
		"googleCloudRegion": "Região Google Cloud",
		"lmStudio": {
			"baseUrl": "URL Base (opcional)",
			"modelId": "ID do Modelo",
			"speculativeDecoding": "Ativar Decodificação Especulativa",
			"draftModelId": "ID do Modelo de Rascunho",
			"draftModelDesc": "O modelo de rascunho deve ser da mesma família de modelos para que a decodificação especulativa funcione corretamente.",
			"selectDraftModel": "Selecionar Modelo de Rascunho",
			"noModelsFound": "Nenhum modelo de rascunho encontrado. Certifique-se de que o LM Studio esteja em execução com o Modo Servidor ativado.",
			"description": "O LM Studio permite que você execute modelos localmente em seu computador. Para instruções sobre como começar, veja o <a>guia de início rápido</a> deles. Você também precisará iniciar o recurso de <b>servidor local</b> do LM Studio para usá-lo com esta extensão. <span>Nota:</span> O Kilo Code usa prompts complexos e funciona melhor com modelos Claude. Modelos menos capazes podem não funcionar como esperado."
		},
		"ollama": {
			"baseUrl": "URL Base (opcional)",
			"modelId": "ID do Modelo",
			"apiKey": "Chave de API",
			"apiKeyPlaceholder": "Insira sua chave de API",
			"apiKeyInfo": "A chave de API será enviada como cabeçalho de autorização",
			"description": "O Ollama permite que você execute modelos localmente em seu computador. Para instruções sobre como começar, veja o guia de início rápido deles.",
			"warning": "Nota: O Kilo Code usa prompts complexos e funciona melhor com modelos Claude. Modelos menos capazes podem não funcionar como esperado."
		},
		"unboundApiKey": "Chave de API Unbound",
		"getUnboundApiKey": "Obter chave de API Unbound",
		"unboundRefreshModelsSuccess": "Lista de modelos atualizada! Agora você pode selecionar entre os modelos mais recentes.",
		"unboundInvalidApiKey": "Chave API inválida. Por favor, verifique sua chave API e tente novamente.",
		"humanRelay": {
			"description": "Não é necessária chave de API, mas o usuário precisa ajudar a copiar e colar as informações para a IA do chat web.",
			"instructions": "Durante o uso, uma caixa de diálogo será exibida e a mensagem atual será copiada para a área de transferência automaticamente. Você precisa colar isso nas versões web de IA (como ChatGPT ou Claude), depois copiar a resposta da IA de volta para a caixa de diálogo e clicar no botão confirmar."
		},
		"roo": {
			"authenticatedMessage": "Autenticado com segurança através da sua conta Roo Code Cloud.",
			"connectButton": "Conectar ao Roo Code Cloud"
		},
		"openRouter": {
			"providerRouting": {
				"title": "Roteamento de Provedores OpenRouter",
				"description": "OpenRouter direciona solicitações para os melhores provedores disponíveis para seu modelo. Por padrão, as solicitações são balanceadas entre os principais provedores para maximizar o tempo de atividade. No entanto, você pode escolher um provedor específico para usar com este modelo.",
				"learnMore": "Saiba mais sobre roteamento de provedores"
			}
		},
		"customModel": {
			"capabilities": "Configure as capacidades e preços para seu modelo personalizado compatível com OpenAI. Tenha cuidado ao especificar as capacidades do modelo, pois elas podem afetar como o Kilo Code funciona.",
			"maxTokens": {
				"label": "Máximo de Tokens de Saída",
				"description": "Número máximo de tokens que o modelo pode gerar em uma resposta. (Especifique -1 para permitir que o servidor defina o máximo de tokens.)"
			},
			"contextWindow": {
				"label": "Tamanho da Janela de Contexto",
				"description": "Total de tokens (entrada + saída) que o modelo pode processar."
			},
			"imageSupport": {
				"label": "Suporte a Imagens",
				"description": "Este modelo é capaz de processar e entender imagens?"
			},
			"computerUse": {
				"label": "Uso do Computador",
				"description": "Este modelo é capaz de interagir com um navegador? (ex. Claude 3.7 Sonnet)."
			},
			"promptCache": {
				"label": "Cache de Prompts",
				"description": "Este modelo é capaz de fazer cache de prompts?"
			},
			"pricing": {
				"input": {
					"label": "Preço de Entrada",
					"description": "Custo por milhão de tokens na entrada/prompt. Isso afeta o custo de enviar contexto e instruções para o modelo."
				},
				"output": {
					"label": "Preço de Saída",
					"description": "Custo por milhão de tokens na resposta do modelo. Isso afeta o custo do conteúdo gerado e das conclusões."
				},
				"cacheReads": {
					"label": "Preço de Leituras de Cache",
					"description": "Custo por milhão de tokens para leitura do cache. Este é o preço cobrado quando uma resposta em cache é recuperada."
				},
				"cacheWrites": {
					"label": "Preço de Escritas de Cache",
					"description": "Custo por milhão de tokens para escrita no cache. Este é o preço cobrado quando um prompt é armazenado em cache pela primeira vez."
				}
			},
			"resetDefaults": "Restaurar Padrões"
		},
		"rateLimitSeconds": {
			"label": "Limite de taxa",
			"description": "Tempo mínimo entre requisições de API."
		},
		"consecutiveMistakeLimit": {
			"label": "Limite de Erros e Repetições",
			"description": "Número de erros consecutivos ou ações repetidas antes de exibir o diálogo 'Kilo Code está com problemas'",
			"unlimitedDescription": "Tentativas ilimitadas ativadas (prosseguimento automático). O diálogo nunca aparecerá.",
			"warning": "⚠️ Definir como 0 permite tentativas ilimitadas, o que pode consumir um uso significativo da API"
		},
		"reasoningEffort": {
			"label": "Esforço de raciocínio do modelo",
			"minimal": "Mínimo (mais rápido)",
			"high": "Alto",
			"medium": "Médio",
			"low": "Baixo"
		},
		"verbosity": {
			"label": "Verbosidade da saída",
			"high": "Alta",
			"medium": "Média",
			"low": "Baixa",
			"description": "Controla o quão detalhadas são as respostas do modelo. A verbosidade baixa produz respostas concisas, enquanto a verbosidade alta fornisce explicações detalhadas."
		},
		"setReasoningLevel": "Habilitar esforço de raciocínio",
		"claudeCode": {
			"pathLabel": "Caminho do Claude Code",
			"description": "Caminho opcional para o seu Claude Code CLI. O padrão é 'claude' se não for definido.",
			"placeholder": "Padrão: claude",
			"maxTokensLabel": "Tokens de saída máximos",
			"maxTokensDescription": "Número máximo de tokens de saída para respostas do Claude Code. O padrão é 8000."
		},
		"geminiCli": {
			"description": "Este provedor usa autenticação OAuth da ferramenta Gemini CLI e não requer chaves de API.",
			"oauthPath": "Caminho das Credenciais OAuth (opcional)",
			"oauthPathDescription": "Caminho para o arquivo de credenciais OAuth. Deixe vazio para usar o local padrão (~/.gemini/oauth_creds.json).",
			"instructions": "Se você ainda não se autenticou, execute",
			"instructionsContinued": "no seu terminal primeiro.",
			"setupLink": "Instruções de Configuração do Gemini CLI",
			"requirementsTitle": "Requisitos Importantes",
			"requirement1": "Primeiro, você precisa instalar a ferramenta Gemini CLI",
			"requirement2": "Em seguida, execute gemini no seu terminal e certifique-se de fazer login com o Google",
			"requirement3": "Funciona apenas com contas pessoais do Google (não contas do Google Workspace)",
			"requirement4": "Não usa chaves de API - a autenticação é tratada via OAuth",
			"requirement5": "Requer que a ferramenta Gemini CLI seja instalada e autenticada primeiro",
			"freeAccess": "Acesso gratuito via autenticação OAuth"
		},
		"qwenCode": {
			"oauthPath": "Caminho das Credenciais OAuth (opcional)",
			"oauthPathDescription": "Caminho para o arquivo de credenciais OAuth. Deixe vazio para usar o local padrão (~/.qwen/oauth_creds.json).",
			"description": "Este provedor usa autenticação OAuth do serviço Qwen e não requer chaves de API.",
			"instructions": "Siga a documentação oficial para obter o arquivo de autorização e colocá-lo no caminho especificado.",
			"setupLink": "Documentação Oficial do Qwen"
		}
	},
	"browser": {
		"enable": {
			"label": "Ativar ferramenta de navegador",
			"description": "Quando ativado, o Kilo Code pode usar um navegador para interagir com sites ao usar modelos que suportam o uso do computador. <0>Saiba mais</0>"
		},
		"viewport": {
			"label": "Tamanho da viewport",
			"description": "Selecione o tamanho da viewport para interações do navegador. Isso afeta como os sites são exibidos e como se interage com eles.",
			"options": {
				"largeDesktop": "Desktop grande (1280x800)",
				"smallDesktop": "Desktop pequeno (900x600)",
				"tablet": "Tablet (768x1024)",
				"mobile": "Móvel (360x640)"
			}
		},
		"screenshotQuality": {
			"label": "Qualidade das capturas de tela",
			"description": "Ajuste a qualidade WebP das capturas de tela do navegador. Valores mais altos fornecem capturas mais nítidas, mas aumentam o uso de token."
		},
		"remote": {
			"label": "Usar conexão remota de navegador",
			"description": "Conectar a um navegador Chrome executando com depuração remota ativada (--remote-debugging-port=9222).",
			"urlPlaceholder": "URL personalizado (ex. http://localhost:9222)",
			"testButton": "Testar conexão",
			"testingButton": "Testando...",
			"instructions": "Digite o endereço do host do protocolo DevTools ou deixe em branco para descobrir automaticamente instâncias locais do Chrome. O botão Testar Conexão tentará usar o URL personalizado, se fornecido, ou descobrirá automaticamente se o campo estiver vazio."
		}
	},
	"checkpoints": {
		"enable": {
			"label": "Ativar pontos de verificação automáticos",
			"description": "Quando ativado, o Kilo Code criará automaticamente pontos de verificação durante a execução de tarefas, facilitando a revisão de alterações ou o retorno a estados anteriores. <0>Saiba mais</0>"
		}
	},
	"notifications": {
		"sound": {
			"label": "Ativar efeitos sonoros",
			"description": "Quando ativado, o Kilo Code reproduzirá efeitos sonoros para notificações e eventos.",
			"volumeLabel": "Volume"
		},
		"tts": {
			"label": "Ativar texto para fala",
			"description": "Quando ativado, o Kilo Code lerá em voz alta suas respostas usando texto para fala.",
			"speedLabel": "Velocidade"
		}
	},
	"contextManagement": {
		"description": "Controle quais informações são incluídas na janela de contexto da IA, afetando o uso de token e a qualidade da resposta",
		"autoCondenseContextPercent": {
			"label": "Limite para acionar a condensação inteligente de contexto",
			"description": "Quando a janela de contexto atingir este limite, o Kilo Code a condensará automaticamente."
		},
		"condensingApiConfiguration": {
			"label": "Configuração de API para Condensação de Contexto",
			"description": "Selecione qual configuração de API usar para operações de condensação de contexto. Deixe desmarcado para usar a configuração ativa atual.",
			"useCurrentConfig": "Padrão"
		},
		"customCondensingPrompt": {
			"label": "Prompt Personalizado de Condensação de Contexto",
			"description": "Prompt de sistema personalizado para condensação de contexto. Deixe em branco para usar o prompt padrão.",
			"placeholder": "Digite seu prompt de condensação personalizado aqui...\n\nVocê pode usar a mesma estrutura do prompt padrão:\n- Conversa Anterior\n- Trabalho Atual\n- Conceitos Técnicos Principais\n- Arquivos e Código Relevantes\n- Resolução de Problemas\n- Tarefas Pendentes e Próximos Passos",
			"reset": "Restaurar Padrão",
			"hint": "Vazio = usar prompt padrão"
		},
		"autoCondenseContext": {
			"name": "Acionar automaticamente a condensação inteligente de contexto",
			"description": "Quando habilitado, o Kilo Code condensará automaticamente o contexto quando o limite for atingido. Quando desabilitado, você ainda pode acionar manualmente a condensação de contexto."
		},
		"openTabs": {
			"label": "Limite de contexto de abas abertas",
			"description": "Número máximo de abas abertas do VSCode a incluir no contexto. Valores mais altos fornecem mais contexto, mas aumentam o uso de token."
		},
		"workspaceFiles": {
			"label": "Limite de contexto de arquivos do espaço de trabalho",
			"description": "Número máximo de arquivos a incluir nos detalhes do diretório de trabalho atual. Valores mais altos fornecem mais contexto, mas aumentam o uso de token."
		},
		"rooignore": {
			"label": "Mostrar arquivos .kilocodeignore em listas e pesquisas",
			"description": "Quando ativado, os arquivos que correspondem aos padrões em .kilocodeignore serão mostrados em listas com um símbolo de cadeado. Quando desativado, esses arquivos serão completamente ocultos das listas de arquivos e pesquisas."
		},
		"maxReadFile": {
			"label": "Limite de auto-truncamento de leitura de arquivo",
			"description": "O Kilo Code lê este número de linhas quando o modelo omite valores de início/fim. Se este número for menor que o total do arquivo, o Kilo Code gera um índice de números de linha das definições de código. Casos especiais: -1 instrui o Kilo Code a ler o arquivo inteiro (sem indexação), e 0 instrui a não ler linhas e fornecer apenas índices de linha para contexto mínimo. Valores mais baixos minimizam o uso inicial de contexto, permitindo leituras posteriores precisas de intervalos de linhas. Requisições com início/fim explícitos não são limitadas por esta configuração.",
			"lines": "linhas",
			"always_full_read": "Sempre ler o arquivo inteiro"
		},
		"maxConcurrentFileReads": {
			"label": "Limite de leituras simultâneas",
			"description": "Número máximo de arquivos que a ferramenta 'read_file' pode processar simultaneamente. Valores mais altos podem acelerar a leitura de vários arquivos pequenos, mas aumentam o uso de memória."
		},
		"diagnostics": {
			"includeMessages": {
				"label": "Incluir diagnósticos automaticamente no contexto",
				"description": "Quando ativado, mensagens de diagnóstico (erros) de arquivos editados serão automaticamente incluídas no contexto. Você sempre pode incluir manualmente todos os diagnósticos do espaço de trabalho usando @problems."
			},
			"maxMessages": {
				"label": "Máximo de mensagens de diagnóstico",
				"description": "Número máximo de mensagens de diagnóstico a serem incluídas por arquivo. Este limite se aplica tanto à inclusão automática (quando a caixa de seleção está ativada) quanto às menções manuais de @problems. Valores mais altos fornecem mais contexto, mas aumentam o uso de tokens.",
				"resetTooltip": "Redefinir para o valor padrão (50)",
				"unlimited": "Mensagens de diagnóstico ilimitadas",
				"unlimitedLabel": "Ilimitado"
			},
			"delayAfterWrite": {
				"label": "Atraso após as gravações para permitir que os diagnósticos detectem possíveis problemas",
				"description": "Tempo de espera após a gravação de arquivos antes de prosseguir, permitindo que as ferramentas de diagnóstico processem as alterações e detectem problemas."
			}
		},
		"condensingThreshold": {
			"label": "Limite de Ativação de Condensação",
			"selectProfile": "Configurar limite para perfil",
			"defaultProfile": "Padrão Global (todos os perfis)",
			"defaultDescription": "Quando o contexto atingir essa porcentagem, será automaticamente condensado para todos os perfis, a menos que tenham configurações personalizadas",
			"profileDescription": "Limite personalizado apenas para este perfil (substitui o padrão global)",
			"inheritDescription": "Este perfil herda o limite padrão global ({{threshold}}%)",
			"usesGlobal": "(usa global {{threshold}}%)"
		},
		"maxImageFileSize": {
			"label": "Tamanho máximo do arquivo de imagem",
			"mb": "MB",
			"description": "Tamanho máximo (em MB) para arquivos de imagem que podem ser processados pela ferramenta de leitura de arquivos."
		},
		"maxTotalImageSize": {
			"label": "Tamanho total máximo da imagem",
			"mb": "MB",
			"description": "Limite máximo de tamanho cumulativo (em MB) para todas as imagens processadas em uma única operação read_file. Ao ler várias imagens, o tamanho de cada imagem é adicionado ao total. Se incluir outra imagem exceder esse limite, ela será ignorada."
		}
	},
	"terminal": {
		"basic": {
			"label": "Configurações do terminal: Básicas",
			"description": "Configurações básicas do terminal"
		},
		"advanced": {
			"label": "Configurações do terminal: Avançadas",
			"description": "As seguintes opções podem exigir reiniciar o terminal para aplicar a configuração."
		},
		"outputLineLimit": {
			"label": "Limite de saída do terminal",
			"description": "Número máximo de linhas a incluir na saída do terminal ao executar comandos. Quando excedido, as linhas serão removidas do meio, economizando token. <0>Saiba mais</0>"
		},
		"outputCharacterLimit": {
			"label": "Limite de caracteres do terminal",
			"description": "Número máximo de caracteres a serem incluídos na saída do terminal ao executar comandos. Este limite tem precedência sobre o limite de linhas para evitar problemas de memória com linhas extremamente longas. Quando excedido, a saída será truncada. <0>Saiba mais</0>"
		},
		"shellIntegrationTimeout": {
			"label": "Tempo limite de integração do shell do terminal",
			"description": "Tempo máximo de espera para a inicialização da integração do shell antes de executar comandos. Para usuários com tempos de inicialização de shell longos, este valor pode precisar ser aumentado se você vir erros \"Shell Integration Unavailable\" no terminal. <0>Saiba mais</0>"
		},
		"shellIntegrationDisabled": {
			"label": "Desativar integração do shell do terminal",
			"description": "Ative isso se os comandos do terminal não estiverem funcionando corretamente ou se você vir erros de 'Shell Integration Unavailable'. Isso usa um método mais simples para executar comandos, ignorando alguns recursos avançados do terminal. <0>Saiba mais</0>"
		},
		"commandDelay": {
			"label": "Atraso de comando do terminal",
			"description": "Atraso em milissegundos para adicionar após a execução do comando. A configuração padrão de 0 desativa completamente o atraso. Isso pode ajudar a garantir que a saída do comando seja totalmente capturada em terminais com problemas de temporização. Na maioria dos terminais, isso é implementado definindo `PROMPT_COMMAND='sleep N'` e o PowerShell adiciona `start-sleep` ao final de cada comando. Originalmente era uma solução para o bug VSCode#237208 e pode não ser necessário. <0>Saiba mais</0>"
		},
		"compressProgressBar": {
			"label": "Comprimir saída de barras de progresso",
			"description": "Quando ativado, processa a saída do terminal com retornos de carro (\\r) para simular como um terminal real exibiria o conteúdo. Isso remove os estados intermediários das barras de progresso, mantendo apenas o estado final, o que conserva espaço de contexto para informações mais relevantes. <0>Saiba mais</0>"
		},
		"powershellCounter": {
			"label": "Ativar solução alternativa do contador PowerShell",
			"description": "Quando ativado, adiciona um contador aos comandos PowerShell para garantir a execução correta dos comandos. Isso ajuda com terminais PowerShell que podem ter problemas com a captura de saída. <0>Saiba mais</0>"
		},
		"zshClearEolMark": {
			"label": "Limpar marca de fim de linha do ZSH",
			"description": "Quando ativado, limpa a marca de fim de linha do ZSH definindo PROMPT_EOL_MARK=''. Isso evita problemas com a interpretação da saída de comandos quando termina com caracteres especiais como '%'. <0>Saiba mais</0>"
		},
		"zshOhMy": {
			"label": "Ativar integração Oh My Zsh",
			"description": "Quando ativado, define ITERM_SHELL_INTEGRATION_INSTALLED=Yes para habilitar os recursos de integração do shell Oh My Zsh. A aplicação desta configuração pode exigir a reinicialização do IDE. <0>Saiba mais</0>"
		},
		"zshP10k": {
			"label": "Ativar integração Powerlevel10k",
			"description": "Quando ativado, define POWERLEVEL9K_TERM_SHELL_INTEGRATION=true para habilitar os recursos de integração do shell Powerlevel10k. <0>Saiba mais</0>"
		},
		"zdotdir": {
			"label": "Ativar gerenciamento do ZDOTDIR",
			"description": "Quando ativado, cria um diretório temporário para o ZDOTDIR para lidar corretamente com a integração do shell zsh. Isso garante que a integração do shell do VSCode funcione corretamente com o zsh enquanto preserva sua configuração do zsh. <0>Saiba mais</0>"
		},
		"inheritEnv": {
			"label": "Herdar variáveis de ambiente",
			"description": "Quando ativado, o terminal herda variáveis de ambiente do processo pai do VSCode, como configurações de integração do shell definidas no perfil do usuário. Isso alterna diretamente a configuração global do VSCode `terminal.integrated.inheritEnv`. <0>Saiba mais</0>"
		}
	},
	"advancedSettings": {
		"title": "Configurações avançadas"
	},
	"advanced": {
		"diff": {
			"label": "Ativar edição através de diffs",
			"description": "Quando ativado, o Kilo Code poderá editar arquivos mais rapidamente e rejeitará automaticamente escritas completas de arquivos truncados. Funciona melhor com o modelo mais recente Claude 4 Sonnet.",
			"strategy": {
				"label": "Estratégia de diff",
				"options": {
					"standard": "Padrão (Bloco único)",
					"multiBlock": "Experimental: Diff multi-bloco",
					"unified": "Experimental: Diff unificado"
				},
				"descriptions": {
					"standard": "A estratégia de diff padrão aplica alterações a um único bloco de código por vez.",
					"unified": "A estratégia de diff unificado adota várias abordagens para aplicar diffs e escolhe a melhor abordagem.",
					"multiBlock": "A estratégia de diff multi-bloco permite atualizar vários blocos de código em um arquivo em uma única requisição."
				}
			},
			"matchPrecision": {
				"label": "Precisão de correspondência",
				"description": "Este controle deslizante controla quão precisamente as seções de código devem corresponder ao aplicar diffs. Valores mais baixos permitem correspondências mais flexíveis, mas aumentam o risco de substituições incorretas. Use valores abaixo de 100% com extrema cautela."
			}
		},
		"todoList": {
			"label": "Habilitar ferramenta de lista de tarefas",
			"description": "Quando habilitado, o Kilo Code pode criar e gerenciar listas de tarefas para acompanhar o progresso das tarefas. Isso ajuda a organizar tarefas complexas em etapas gerenciáveis."
		}
	},
	"experimental": {
		"DIFF_STRATEGY_UNIFIED": {
			"name": "Usar estratégia diff unificada experimental",
			"description": "Ativar a estratégia diff unificada experimental. Esta estratégia pode reduzir o número de novas tentativas causadas por erros do modelo, mas pode causar comportamento inesperado ou edições incorretas. Ative apenas se compreender os riscos e estiver disposto a revisar cuidadosamente todas as alterações."
		},
		"SEARCH_AND_REPLACE": {
			"name": "Usar ferramenta de busca e substituição experimental",
			"description": "Ativar a ferramenta de busca e substituição experimental, permitindo que o Kilo Code substitua várias instâncias de um termo de busca em uma única solicitação."
		},
		"INSERT_BLOCK": {
			"name": "Usar ferramenta de inserção de conteúdo experimental",
			"description": "Ativar a ferramenta de inserção de conteúdo experimental, permitindo que o Kilo Code insira conteúdo em números de linha específicos sem precisar criar um diff."
		},
		"POWER_STEERING": {
			"name": "Usar modo \"direção assistida\" experimental",
			"description": "Quando ativado, o Kilo Code lembrará o modelo sobre os detalhes da sua definição de modo atual com mais frequência. Isso levará a uma adesão mais forte às definições de função e instruções personalizadas, mas usará mais tokens por mensagem."
		},
		"MULTI_SEARCH_AND_REPLACE": {
			"name": "Usar ferramenta diff de múltiplos blocos experimental",
			"description": "Quando ativado, o Kilo Code usará a ferramenta diff de múltiplos blocos. Isso tentará atualizar vários blocos de código no arquivo em uma única solicitação."
		},
		"CONCURRENT_FILE_READS": {
			"name": "Habilitar leitura simultânea de arquivos",
			"description": "Quando habilitado, o Kilo Code pode ler vários arquivos em uma única solicitação. Quando desabilitado, o Kilo Code deve ler arquivos um de cada vez. Desabilitar pode ajudar ao trabalhar com modelos menos capazes ou quando você deseja mais controle sobre o acesso aos arquivos."
		},
		"MARKETPLACE": {
			"name": "Ativar Marketplace",
			"description": "Quando ativado, você pode instalar MCPs e modos personalizados do Marketplace."
		},
		"MULTI_FILE_APPLY_DIFF": {
			"name": "Habilitar edições de arquivos concorrentes",
			"description": "Quando habilitado, o Kilo Code pode editar múltiplos arquivos em uma única solicitação. Quando desabilitado, o Kilo Code deve editar arquivos um de cada vez. Desabilitar isso pode ajudar ao trabalhar com modelos menos capazes ou quando você quer mais controle sobre modificações de arquivos."
		},
		"MORPH_FAST_APPLY": {
			"name": "Habilitar Morph Fast Apply",
			"description": "Quando habilitado, o Kilo Code pode editar arquivos usando Morph Fast Apply. Requer o Provedor de API Kilo Code, OpenRouter ou uma chave de API Morph.",
			"apiKey": "Chave de API Morph (opcional)",
			"placeholder": "Digite sua chave de API Morph (opcional)"
		},
		"PREVENT_FOCUS_DISRUPTION": {
			"name": "Edição em segundo plano",
			"description": "Previne a interrupção do foco do editor quando habilitado. As edições de arquivos acontecem em segundo plano sem abrir visualizações de diferenças ou roubar o foco. Você pode continuar trabalhando sem interrupções enquanto o Kilo Code faz alterações. Os arquivos podem ser abertos sem foco para capturar diagnósticos ou permanecer completamente fechados."
		},
		"ASSISTANT_MESSAGE_PARSER": {
			"name": "Usar o novo parser de mensagens",
			"description": "Ativa o parser de mensagens em streaming experimental que acelera respostas longas ao processar as mensagens de forma mais eficiente."
		},
		"NEW_TASK_REQUIRE_TODOS": {
			"name": "Exigir lista de 'todos' para novas tarefas",
			"description": "Quando ativado, a ferramenta new_task exigirá que um parâmetro todos seja fornecido. Isso garante que todas as novas tarefas comecem com uma lista clara de objetivos. Quando desativado (padrão), o parâmetro todos permanece opcional para compatibilidade com versões anteriores."
		},
		"IMAGE_GENERATION": {
			"name": "Habilitar geração de imagens com IA",
			"description": "Quando habilitado, Kilo Code pode gerar imagens a partir de prompts de texto. Requer uma chave de API do Kilo Code ou OpenRouter configurada.",
			"apiProvider": "Provedor de API",
			"openRouterApiKeyLabel": "Chave de API do OpenRouter",
			"openRouterApiKeyPlaceholder": "Digite sua chave de API do OpenRouter",
			"kiloCodeApiKeyLabel": "Chave de API do Kilo Code",
			"kiloCodeApiKeyPlaceholder": "Digite sua chave de API do Kilo Code",
			"kiloCodeApiKeyPaste": "Colar chave de API atual do Kilo Code",
			"getApiKeyText": "Obtenha sua chave de API de",
			"modelSelectionLabel": "Modelo de Geração de Imagens",
			"modelSelectionDescription": "Selecione o modelo para geração de imagens",
			"warningMissingKey": "⚠️ Uma chave de API é necessária para geração de imagens, configure-a acima.",
			"successConfigured": "✓ A geração de imagens está configurada e pronta para uso"
		},
<<<<<<< HEAD
		"INLINE_ASSIST": {
			"name": "Autocomplete",
			"description": "Habilita as funcionalidades do Autocomplete para sugestões de código rápidas e melhorias diretamente no seu editor. Inclui Tarefa Rápida (Cmd+I) para mudanças direcionadas e Autocomplete para melhorias contextuais."
=======
		"RUN_SLASH_COMMAND": {
			"name": "Ativar comandos slash iniciados pelo modelo",
			"description": "Quando ativado, Roo pode executar seus comandos slash para executar fluxos de trabalho."
>>>>>>> 173acdb1
		}
	},
	"promptCaching": {
		"label": "Desativar cache de prompts",
		"description": "Quando marcado, o Kilo Code não usará o cache de prompts para este modelo."
	},
	"temperature": {
		"useCustom": "Usar temperatura personalizada",
		"description": "Controla a aleatoriedade nas respostas do modelo.",
		"rangeDescription": "Valores mais altos tornam a saída mais aleatória, valores mais baixos a tornam mais determinística."
	},
	"modelInfo": {
		"supportsImages": "Suporta imagens",
		"noImages": "Não suporta imagens",
		"supportsComputerUse": "Suporta uso do computador",
		"noComputerUse": "Não suporta uso do computador",
		"supportsPromptCache": "Suporta cache de prompts",
		"noPromptCache": "Não suporta cache de prompts",
		"contextWindow": "Janela de Contexto:",
		"maxOutput": "Saída máxima",
		"inputPrice": "Preço de entrada",
		"outputPrice": "Preço de saída",
		"cacheReadsPrice": "Preço de leituras de cache",
		"cacheWritesPrice": "Preço de escritas de cache",
		"enableStreaming": "Ativar streaming",
		"enableR1Format": "Ativar parâmetros do modelo R1",
		"enableR1FormatTips": "Deve ser ativado ao usar modelos R1 como QWQ, para evitar erro 400",
		"useAzure": "Usar Azure",
		"azureApiVersion": "Definir versão da API Azure",
		"gemini": {
			"freeRequests": "* Gratuito até {{count}} requisições por minuto. Depois disso, a cobrança depende do tamanho do prompt.",
			"pricingDetails": "Para mais informações, consulte os detalhes de preços.",
			"billingEstimate": "* A cobrança é uma estimativa - o custo exato depende do tamanho do prompt."
		}
	},
	"modelPicker": {
		"automaticFetch": "A extensão busca automaticamente a lista mais recente de modelos disponíveis em <serviceLink>{{serviceName}}</serviceLink>. Se você não tem certeza sobre qual modelo escolher, o Kilo Code funciona melhor com <defaultModelLink>{{defaultModelId}}</defaultModelLink>.",
		"label": "Modelo",
		"searchPlaceholder": "Pesquisar",
		"noMatchFound": "Nenhuma correspondência encontrada",
		"useCustomModel": "Usar personalizado: {{modelId}}"
	},
	"footer": {
		"feedback": "Se tiver alguma dúvida ou feedback, sinta-se à vontade para abrir um problema em <githubLink>github.com/Kilo-Org/kilocode</githubLink> ou juntar-se a <redditLink>reddit.com/r/kilocode</redditLink> ou <discordLink>kilocode.ai/discord</discordLink>",
		"support": "Para questões financeiras, entre em contato com o Suporte ao Cliente em <supportLink>https://kilocode.ai/support</supportLink>",
		"telemetry": {
			"label": "Permitir relatórios de erros e uso",
			"description": "Ajude a melhorar o Kilo Code enviando dados de uso e relatórios de erros. Nunca são enviados código, prompts ou informações pessoais. Consulte nossa política de privacidade para mais detalhes."
		},
		"settings": {
			"import": "Importar",
			"export": "Exportar",
			"reset": "Redefinir"
		}
	},
	"thinkingBudget": {
		"maxTokens": "Tokens máximos",
		"maxThinkingTokens": "Tokens máximos de pensamento"
	},
	"validation": {
		"apiKey": "Você deve fornecer uma chave de API válida.",
		"awsRegion": "Você deve escolher uma região para usar o Amazon Bedrock.",
		"googleCloud": "Você deve fornecer um ID de projeto e região do Google Cloud válidos.",
		"modelId": "Você deve fornecer um ID de modelo válido.",
		"modelSelector": "Você deve fornecer um seletor de modelo válido.",
		"openAi": "Você deve fornecer uma URL base, chave de API e ID de modelo válidos.",
		"arn": {
			"invalidFormat": "Formato de ARN inválido. Por favor, verifique os requisitos de formato.",
			"regionMismatch": "Aviso: A região em seu ARN ({{arnRegion}}) não corresponde à região selecionada ({{region}}). Isso pode causar problemas de acesso. O provedor usará a região do ARN."
		},
		"modelAvailability": "O ID do modelo ({{modelId}}) que você forneceu não está disponível. Por favor, escolha outro modelo.",
		"providerNotAllowed": "O provedor '{{provider}}' não é permitido pela sua organização",
		"modelNotAllowed": "O modelo '{{model}}' não é permitido para o provedor '{{provider}}' pela sua organização",
		"profileInvalid": "Este perfil contém um provedor ou modelo que não é permitido pela sua organização",
		"qwenCodeOauthPath": "Você deve fornecer um caminho válido de credenciais OAuth"
	},
	"placeholders": {
		"apiKey": "Digite a chave API...",
		"profileName": "Digite o nome do perfil",
		"accessKey": "Digite a chave de acesso...",
		"secretKey": "Digite a chave secreta...",
		"sessionToken": "Digite o token de sessão...",
		"credentialsJson": "Digite o JSON de credenciais...",
		"keyFilePath": "Digite o caminho do arquivo de chave...",
		"projectId": "Digite o ID do projeto...",
		"customArn": "Digite o ARN (ex: arn:aws:bedrock:us-east-1:123456789012:foundation-model/my-model)",
		"baseUrl": "Digite a URL base...",
		"modelId": {
			"lmStudio": "ex: meta-llama-3.1-8b-instruct",
			"lmStudioDraft": "ex: lmstudio-community/llama-3.2-1b-instruct",
			"ollama": "ex: llama3.1"
		},
		"numbers": {
			"maxTokens": "ex: 4096",
			"contextWindow": "ex: 128000",
			"inputPrice": "ex: 0.0001",
			"outputPrice": "ex: 0.0002",
			"cacheWritePrice": "ex: 0.00005"
		}
	},
	"defaults": {
		"ollamaUrl": "Padrão: http://localhost:11434",
		"lmStudioUrl": "Padrão: http://localhost:1234",
		"geminiUrl": "Padrão: https://generativelanguage.googleapis.com"
	},
	"labels": {
		"customArn": "ARN personalizado",
		"useCustomArn": "Usar ARN personalizado..."
	},
	"display": {
		"taskTimeline": {
			"label": "Mostrar linha do tempo da tarefa",
			"description": "Exibe uma linha do tempo visual das mensagens de tarefas, coloridas por tipo, permitindo que você visualize rapidamente o progresso da tarefa e volte para pontos específicos no histórico da tarefa."
		}
	},
	"includeMaxOutputTokens": "Incluir tokens máximos de saída",
	"includeMaxOutputTokensDescription": "Enviar parâmetro de tokens máximos de saída nas solicitações de API. Alguns provedores podem não suportar isso.",
	"limitMaxTokensDescription": "Limitar o número máximo de tokens na resposta",
	"maxOutputTokensLabel": "Tokens máximos de saída",
	"maxTokensGenerateDescription": "Tokens máximos para gerar na resposta",
	"serviceTier": {
		"label": "Nível de serviço",
		"tooltip": "Para um processamento mais rápido das solicitações de API, experimente o nível de serviço de processamento prioritário. Para preços mais baixos com maior latência, experimente o nível de processamento flexível.",
		"standard": "Padrão",
		"flex": "Flexível",
		"priority": "Prioritário",
		"pricingTableTitle": "Preços por nível de serviço (preço por 1 milhão de tokens)",
		"columns": {
			"tier": "Nível",
			"input": "Entrada",
			"output": "Saída",
			"cacheReads": "Leituras de cache"
		}
	}
}<|MERGE_RESOLUTION|>--- conflicted
+++ resolved
@@ -782,15 +782,13 @@
 			"warningMissingKey": "⚠️ Uma chave de API é necessária para geração de imagens, configure-a acima.",
 			"successConfigured": "✓ A geração de imagens está configurada e pronta para uso"
 		},
-<<<<<<< HEAD
 		"INLINE_ASSIST": {
 			"name": "Autocomplete",
 			"description": "Habilita as funcionalidades do Autocomplete para sugestões de código rápidas e melhorias diretamente no seu editor. Inclui Tarefa Rápida (Cmd+I) para mudanças direcionadas e Autocomplete para melhorias contextuais."
-=======
+		},
 		"RUN_SLASH_COMMAND": {
 			"name": "Ativar comandos slash iniciados pelo modelo",
-			"description": "Quando ativado, Roo pode executar seus comandos slash para executar fluxos de trabalho."
->>>>>>> 173acdb1
+			"description": "Quando ativado, Kilo Code pode executar seus comandos slash para executar fluxos de trabalho."
 		}
 	},
 	"promptCaching": {

{
<<<<<<< HEAD
	"greeting": "Hai, saya Kilo Code!",
	"introduction": "<strong>Kilo Code adalah agen coding otonom terdepan.</strong> Bersiaplah untuk merancang, coding, debug, dan meningkatkan produktivitas seperti yang belum pernah Anda lihat sebelumnya. Untuk melanjutkan, Kilo Code memerlukan API key.",
=======
	"greeting": "Selamat datang di Roo Code!",
	"introduction": "Dengan berbagai Mode bawaan dan dapat diperluas, Roo Code memungkinkan Anda merencanakan, merancang, coding, debug, dan meningkatkan produktivitas seperti yang belum pernah terjadi sebelumnya.",
>>>>>>> 653104b4
	"notice": "Untuk memulai, ekstensi ini memerlukan provider API.",
	"start": "Ayo mulai!",
	"routers": {
		"requesty": {
			"description": "Router LLM yang dioptimalkan",
			"incentive": "Kredit gratis $1"
		},
		"openrouter": {
			"description": "Interface terpadu untuk LLM"
		}
	},
	"chooseProvider": "Untuk melakukan keajaibannya, Roo membutuhkan API key.",
	"startRouter": "Kami merekomendasikan menggunakan Router LLM:",
	"startCustom": "Atau Anda dapat menggunakan API key Anda sendiri:",
	"telemetry": {
		"title": "Bantu Tingkatkan Kilo Code",
		"anonymousTelemetry": "Kirim data error dan penggunaan anonim untuk membantu kami memperbaiki bug dan meningkatkan ekstensi. Tidak ada kode, prompt, atau informasi pribadi yang pernah dikirim.",
		"changeSettings": "Anda selalu dapat mengubah ini di bagian bawah <settingsLink>pengaturan</settingsLink>",
		"settings": "pengaturan",
		"allow": "Izinkan",
		"deny": "Tolak"
	},
	"importSettings": "Impor Pengaturan"
}<|MERGE_RESOLUTION|>--- conflicted
+++ resolved
@@ -1,11 +1,6 @@
 {
-<<<<<<< HEAD
 	"greeting": "Hai, saya Kilo Code!",
 	"introduction": "<strong>Kilo Code adalah agen coding otonom terdepan.</strong> Bersiaplah untuk merancang, coding, debug, dan meningkatkan produktivitas seperti yang belum pernah Anda lihat sebelumnya. Untuk melanjutkan, Kilo Code memerlukan API key.",
-=======
-	"greeting": "Selamat datang di Roo Code!",
-	"introduction": "Dengan berbagai Mode bawaan dan dapat diperluas, Roo Code memungkinkan Anda merencanakan, merancang, coding, debug, dan meningkatkan produktivitas seperti yang belum pernah terjadi sebelumnya.",
->>>>>>> 653104b4
 	"notice": "Untuk memulai, ekstensi ini memerlukan provider API.",
 	"start": "Ayo mulai!",
 	"routers": {
@@ -17,7 +12,7 @@
 			"description": "Interface terpadu untuk LLM"
 		}
 	},
-	"chooseProvider": "Untuk melakukan keajaibannya, Roo membutuhkan API key.",
+	"chooseProvider": "Untuk melakukan keajaibannya, Kilo Code membutuhkan API key.",
 	"startRouter": "Kami merekomendasikan menggunakan Router LLM:",
 	"startCustom": "Atau Anda dapat menggunakan API key Anda sendiri:",
 	"telemetry": {

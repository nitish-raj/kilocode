--- conflicted
+++ resolved
@@ -301,16 +301,10 @@
 		}
 	},
 	"codebaseSearch": {
-<<<<<<< HEAD
 		"wantsToSearch": "Kilo Code quiere buscar en la base de código <code>{{query}}</code>:",
 		"wantsToSearchWithPath": "Kilo Code quiere buscar en la base de código <code>{{query}}</code> en <code>{{path}}</code>:",
-		"didSearch": "Se encontraron {{count}} resultado(s) para <code>{{query}}</code>:"
-=======
-		"wantsToSearch": "Roo quiere buscar en la base de código <code>{{query}}</code>:",
-		"wantsToSearchWithPath": "Roo quiere buscar en la base de código <code>{{query}}</code> en <code>{{path}}</code>:",
 		"didSearch": "Se encontraron {{count}} resultado(s) para <code>{{query}}</code>:",
 		"resultTooltip": "Puntuación de similitud: {{score}} (haz clic para abrir el archivo)"
->>>>>>> ed536a98
 	},
 	"read-batch": {
 		"approve": {

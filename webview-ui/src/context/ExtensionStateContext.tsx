import React, { createContext, useCallback, useContext, useEffect, useState } from "react"
import { useEvent } from "react-use"

<<<<<<< HEAD
import { ApiConfigMeta, ExtensionMessage, ExtensionState } from "@roo/shared/ExtensionMessage"
import { ApiConfiguration } from "@roo/shared/api"
import { vscode } from "@src/utils/vscode"
import { convertTextMateToHljs } from "@src/utils/textMateToHljs"
=======
import { ProviderSettingsEntry, ExtensionMessage, ExtensionState } from "@roo/shared/ExtensionMessage"
import { ProviderSettings } from "@roo/shared/api"
>>>>>>> 75516b19
import { findLastIndex } from "@roo/shared/array"
import { McpServer } from "@roo/shared/mcp"
import { checkExistKey } from "@roo/shared/checkExistApiConfig"
import { Mode, CustomModePrompts, defaultModeSlug, defaultPrompts, ModeConfig } from "@roo/shared/modes"
import { CustomSupportPrompts } from "@roo/shared/support-prompt"
import { experimentDefault, ExperimentId } from "@roo/shared/experiments"
import { McpMarketplaceCatalog } from "../../../src/shared/kilocode/mcp" // kilocode_change

import { vscode } from "@src/utils/vscode"
import { convertTextMateToHljs } from "@src/utils/textMateToHljs"

export interface ExtensionStateContextType extends ExtensionState {
	historyPreviewCollapsed?: boolean // Add the new state property
	didHydrateState: boolean
	showWelcome: boolean
	theme: any
	mcpServers: McpServer[]
	mcpMarketplaceCatalog: McpMarketplaceCatalog // kilocode_change
	hasSystemPromptOverride?: boolean
	currentCheckpoint?: string
	filePaths: string[]
	openedTabs: Array<{ label: string; isActive: boolean; path?: string }>
	setApiConfiguration: (config: ProviderSettings) => void
	setCustomInstructions: (value?: string) => void
	setAlwaysAllowReadOnly: (value: boolean) => void
	setAlwaysAllowReadOnlyOutsideWorkspace: (value: boolean) => void
	setAlwaysAllowWrite: (value: boolean) => void
	setAlwaysAllowWriteOutsideWorkspace: (value: boolean) => void
	setAlwaysAllowExecute: (value: boolean) => void
	setAlwaysAllowBrowser: (value: boolean) => void
	setAlwaysAllowMcp: (value: boolean) => void
	setAlwaysAllowModeSwitch: (value: boolean) => void
	setAlwaysAllowSubtasks: (value: boolean) => void
	setBrowserToolEnabled: (value: boolean) => void
	setShowRooIgnoredFiles: (value: boolean) => void
	setShowAutoApproveMenu: (value: boolean) => void // kilocode_change
	setShowAnnouncement: (value: boolean) => void
	setAllowedCommands: (value: string[]) => void
	setSoundEnabled: (value: boolean) => void
	setSoundVolume: (value: number) => void
	terminalShellIntegrationTimeout?: number
	setTerminalShellIntegrationTimeout: (value: number) => void
	terminalShellIntegrationDisabled?: boolean
	setTerminalShellIntegrationDisabled: (value: boolean) => void
	terminalZdotdir?: boolean
	setTerminalZdotdir: (value: boolean) => void
	setTtsEnabled: (value: boolean) => void
	setTtsSpeed: (value: number) => void
	setDiffEnabled: (value: boolean) => void
	setEnableCheckpoints: (value: boolean) => void
	setBrowserViewportSize: (value: string) => void
	setFuzzyMatchThreshold: (value: number) => void
	setWriteDelayMs: (value: number) => void
	screenshotQuality?: number
	setScreenshotQuality: (value: number) => void
	terminalOutputLineLimit?: number
	setTerminalOutputLineLimit: (value: number) => void
	mcpEnabled: boolean
	setMcpEnabled: (value: boolean) => void
	enableMcpServerCreation: boolean
	setEnableMcpServerCreation: (value: boolean) => void
	alwaysApproveResubmit?: boolean
	setAlwaysApproveResubmit: (value: boolean) => void
	requestDelaySeconds: number
	setRequestDelaySeconds: (value: number) => void
	setCurrentApiConfigName: (value: string) => void
	setListApiConfigMeta: (value: ProviderSettingsEntry[]) => void
	mode: Mode
	setMode: (value: Mode) => void
	setCustomModePrompts: (value: CustomModePrompts) => void
	setCustomSupportPrompts: (value: CustomSupportPrompts) => void
	enhancementApiConfigId?: string
	setEnhancementApiConfigId: (value: string) => void
	setExperimentEnabled: (id: ExperimentId, enabled: boolean) => void
	setAutoApprovalEnabled: (value: boolean) => void
	customModes: ModeConfig[]
	setCustomModes: (value: ModeConfig[]) => void
	setMaxOpenTabsContext: (value: number) => void
	maxWorkspaceFiles: number
	setMaxWorkspaceFiles: (value: number) => void
	remoteBrowserEnabled?: boolean
	setRemoteBrowserEnabled: (value: boolean) => void
	awsUsePromptCache?: boolean
	setAwsUsePromptCache: (value: boolean) => void
	maxReadFileLine: number
	setMaxReadFileLine: (value: number) => void
	machineId?: string
	pinnedApiConfigs?: Record<string, boolean>
	setPinnedApiConfigs: (value: Record<string, boolean>) => void
	togglePinnedApiConfig: (configName: string) => void
	terminalCompressProgressBar?: boolean
	setTerminalCompressProgressBar: (value: boolean) => void
	setHistoryPreviewCollapsed: (value: boolean) => void
}

export const ExtensionStateContext = createContext<ExtensionStateContextType | undefined>(undefined)

export const mergeExtensionState = (prevState: ExtensionState, newState: ExtensionState) => {
	const {
		customModePrompts: prevCustomModePrompts,
		customSupportPrompts: prevCustomSupportPrompts,
		experiments: prevExperiments,
		...prevRest
	} = prevState

	const {
		apiConfiguration,
		customModePrompts: newCustomModePrompts,
		customSupportPrompts: newCustomSupportPrompts,
		experiments: newExperiments,
		...newRest
	} = newState

	const customModePrompts = { ...prevCustomModePrompts, ...newCustomModePrompts }
	const customSupportPrompts = { ...prevCustomSupportPrompts, ...newCustomSupportPrompts }
	const experiments = { ...prevExperiments, ...newExperiments }
	const rest = { ...prevRest, ...newRest }

	// Note that we completely replace the previous apiConfiguration object with
	// a new one since the state that is broadcast is the entire apiConfiguration
	// and therefore merging is not necessary.
	return { ...rest, apiConfiguration, customModePrompts, customSupportPrompts, experiments }
}

export const ExtensionStateContextProvider: React.FC<{ children: React.ReactNode }> = ({ children }) => {
	const [state, setState] = useState<ExtensionState>({
		version: "",
		clineMessages: [],
		taskHistory: [],
		shouldShowAnnouncement: false,
		allowedCommands: [],
		apiConfiguration: {
			// TODO: Fix types to require this default:
			apiProvider: "kilocode",
		},
		alwaysAllowReadOnly: true,
		alwaysAllowWrite: true,
		soundEnabled: false,
		soundVolume: 0.5,
		ttsEnabled: false,
		ttsSpeed: 1.0,
		diffEnabled: false,
		enableCheckpoints: true,
		fuzzyMatchThreshold: 1.0,
		language: "en", // Default language code
		writeDelayMs: 1000,
		browserViewportSize: "900x600",
		screenshotQuality: 75,
		terminalOutputLineLimit: 500,
		terminalShellIntegrationTimeout: 4000,
		mcpEnabled: true,
		enableMcpServerCreation: true,
		alwaysApproveResubmit: false,
		requestDelaySeconds: 5,
		currentApiConfigName: "default",
		listApiConfigMeta: [],
		mode: defaultModeSlug,
		customModePrompts: defaultPrompts,
		customSupportPrompts: {},
		experiments: experimentDefault,
		enhancementApiConfigId: "",
		autoApprovalEnabled: true,
		customModes: [],
		maxOpenTabsContext: 20,
		maxWorkspaceFiles: 200,
		cwd: "",
		browserToolEnabled: true,
		showRooIgnoredFiles: true, // Default to showing .rooignore'd files with lock symbol (current behavior).
		showAutoApproveMenu: false, // kilocode_change
		renderContext: "sidebar",
		maxReadFileLine: 500, // Default max read file line limit
		pinnedApiConfigs: {}, // Empty object for pinned API configs
		terminalZshOhMy: false, // Default Oh My Zsh integration setting
		terminalZshP10k: false, // Default Powerlevel10k integration setting
		terminalZdotdir: false, // Default ZDOTDIR handling setting
		terminalCompressProgressBar: true, // Default to compress progress bar output
		historyPreviewCollapsed: false, // Initialize the new state (default to expanded)
	})

	const [didHydrateState, setDidHydrateState] = useState(false)
	const [showWelcome, setShowWelcome] = useState(false)
	const [theme, setTheme] = useState<any>(undefined)
	const [filePaths, setFilePaths] = useState<string[]>([])
	const [openedTabs, setOpenedTabs] = useState<Array<{ label: string; isActive: boolean; path?: string }>>([])
	const [mcpServers, setMcpServers] = useState<McpServer[]>([])
	const [mcpMarketplaceCatalog, setMcpMarketplaceCatalog] = useState<McpMarketplaceCatalog>({ items: [] }) // kilocode_change
	const [currentCheckpoint, setCurrentCheckpoint] = useState<string>()

	const setListApiConfigMeta = useCallback(
		(value: ProviderSettingsEntry[]) => setState((prevState) => ({ ...prevState, listApiConfigMeta: value })),
		[],
	)

	const handleMessage = useCallback(
		(event: MessageEvent) => {
			const message: ExtensionMessage = event.data
			switch (message.type) {
				case "state": {
					const newState = message.state!
					setState((prevState) => mergeExtensionState(prevState, newState))
					setShowWelcome(!checkExistKey(newState.apiConfiguration))
					setDidHydrateState(true)
					break
				}
				case "theme": {
					if (message.text) {
						setTheme(convertTextMateToHljs(JSON.parse(message.text)))
					}
					break
				}
				case "workspaceUpdated": {
					const paths = message.filePaths ?? []
					const tabs = message.openedTabs ?? []

					setFilePaths(paths)
					setOpenedTabs(tabs)
					break
				}
				case "partialMessage": {
					const partialMessage = message.partialMessage!
					setState((prevState) => {
						// worth noting it will never be possible for a more up-to-date message to be sent here or in normal messages post since the presentAssistantContent function uses lock
						const lastIndex = findLastIndex(prevState.clineMessages, (msg) => msg.ts === partialMessage.ts)
						if (lastIndex !== -1) {
							const newClineMessages = [...prevState.clineMessages]
							newClineMessages[lastIndex] = partialMessage
							return { ...prevState, clineMessages: newClineMessages }
						}
						return prevState
					})
					break
				}
				case "mcpServers": {
					setMcpServers(message.mcpServers ?? [])
					break
				}
				// kilocode_change
				case "mcpMarketplaceCatalog": {
					if (message.mcpMarketplaceCatalog) {
						setMcpMarketplaceCatalog(message.mcpMarketplaceCatalog)
					}
					break
				}
				// end kilocode_change
				case "currentCheckpointUpdated": {
					setCurrentCheckpoint(message.text)
					break
				}
				case "listApiConfig": {
					setListApiConfigMeta(message.listApiConfig ?? [])
					break
				}
			}
		},
		[setListApiConfigMeta],
	)

	useEvent("message", handleMessage)

	useEffect(() => {
		vscode.postMessage({ type: "webviewDidLaunch" })
	}, [])

	const contextValue: ExtensionStateContextType = {
		...state,
		didHydrateState,
		showWelcome,
		theme,
		mcpServers,
		mcpMarketplaceCatalog, // kilocode_change
		currentCheckpoint,
		filePaths,
		openedTabs,
		soundVolume: state.soundVolume,
		ttsSpeed: state.ttsSpeed,
		fuzzyMatchThreshold: state.fuzzyMatchThreshold,
		writeDelayMs: state.writeDelayMs,
		screenshotQuality: state.screenshotQuality,
		setExperimentEnabled: (id, enabled) =>
			setState((prevState) => ({ ...prevState, experiments: { ...prevState.experiments, [id]: enabled } })),
		setApiConfiguration: (value) =>
			setState((prevState) => ({
				...prevState,
				apiConfiguration: {
					...prevState.apiConfiguration,
					...value,
				},
			})),
		setCustomInstructions: (value) => setState((prevState) => ({ ...prevState, customInstructions: value })),
		setAlwaysAllowReadOnly: (value) => setState((prevState) => ({ ...prevState, alwaysAllowReadOnly: value })),
		setAlwaysAllowReadOnlyOutsideWorkspace: (value) =>
			setState((prevState) => ({ ...prevState, alwaysAllowReadOnlyOutsideWorkspace: value })),
		setAlwaysAllowWrite: (value) => setState((prevState) => ({ ...prevState, alwaysAllowWrite: value })),
		setAlwaysAllowWriteOutsideWorkspace: (value) =>
			setState((prevState) => ({ ...prevState, alwaysAllowWriteOutsideWorkspace: value })),
		setAlwaysAllowExecute: (value) => setState((prevState) => ({ ...prevState, alwaysAllowExecute: value })),
		setAlwaysAllowBrowser: (value) => setState((prevState) => ({ ...prevState, alwaysAllowBrowser: value })),
		setAlwaysAllowMcp: (value) => setState((prevState) => ({ ...prevState, alwaysAllowMcp: value })),
		setAlwaysAllowModeSwitch: (value) => setState((prevState) => ({ ...prevState, alwaysAllowModeSwitch: value })),
		setAlwaysAllowSubtasks: (value) => setState((prevState) => ({ ...prevState, alwaysAllowSubtasks: value })),
		setShowAnnouncement: (value) => setState((prevState) => ({ ...prevState, shouldShowAnnouncement: value })),
		setAllowedCommands: (value) => setState((prevState) => ({ ...prevState, allowedCommands: value })),
		setSoundEnabled: (value) => setState((prevState) => ({ ...prevState, soundEnabled: value })),
		setSoundVolume: (value) => setState((prevState) => ({ ...prevState, soundVolume: value })),
		setTtsEnabled: (value) => setState((prevState) => ({ ...prevState, ttsEnabled: value })),
		setTtsSpeed: (value) => setState((prevState) => ({ ...prevState, ttsSpeed: value })),
		setDiffEnabled: (value) => setState((prevState) => ({ ...prevState, diffEnabled: value })),
		setEnableCheckpoints: (value) => setState((prevState) => ({ ...prevState, enableCheckpoints: value })),
		setBrowserViewportSize: (value: string) =>
			setState((prevState) => ({ ...prevState, browserViewportSize: value })),
		setFuzzyMatchThreshold: (value) => setState((prevState) => ({ ...prevState, fuzzyMatchThreshold: value })),
		setWriteDelayMs: (value) => setState((prevState) => ({ ...prevState, writeDelayMs: value })),
		setScreenshotQuality: (value) => setState((prevState) => ({ ...prevState, screenshotQuality: value })),
		setTerminalOutputLineLimit: (value) =>
			setState((prevState) => ({ ...prevState, terminalOutputLineLimit: value })),
		setTerminalShellIntegrationTimeout: (value) =>
			setState((prevState) => ({ ...prevState, terminalShellIntegrationTimeout: value })),
		setTerminalShellIntegrationDisabled: (value) =>
			setState((prevState) => ({ ...prevState, terminalShellIntegrationDisabled: value })),
		setTerminalZdotdir: (value) => setState((prevState) => ({ ...prevState, terminalZdotdir: value })),
		setMcpEnabled: (value) => setState((prevState) => ({ ...prevState, mcpEnabled: value })),
		setEnableMcpServerCreation: (value) =>
			setState((prevState) => ({ ...prevState, enableMcpServerCreation: value })),
		setAlwaysApproveResubmit: (value) => setState((prevState) => ({ ...prevState, alwaysApproveResubmit: value })),
		setRequestDelaySeconds: (value) => setState((prevState) => ({ ...prevState, requestDelaySeconds: value })),
		setCurrentApiConfigName: (value) => setState((prevState) => ({ ...prevState, currentApiConfigName: value })),
		setListApiConfigMeta,
		setMode: (value: Mode) => setState((prevState) => ({ ...prevState, mode: value })),
		setCustomModePrompts: (value) => setState((prevState) => ({ ...prevState, customModePrompts: value })),
		setCustomSupportPrompts: (value) => setState((prevState) => ({ ...prevState, customSupportPrompts: value })),
		setEnhancementApiConfigId: (value) =>
			setState((prevState) => ({ ...prevState, enhancementApiConfigId: value })),
		setAutoApprovalEnabled: (value) => setState((prevState) => ({ ...prevState, autoApprovalEnabled: value })),
		setCustomModes: (value) => setState((prevState) => ({ ...prevState, customModes: value })),
		setMaxOpenTabsContext: (value) => setState((prevState) => ({ ...prevState, maxOpenTabsContext: value })),
		setMaxWorkspaceFiles: (value) => setState((prevState) => ({ ...prevState, maxWorkspaceFiles: value })),
		setBrowserToolEnabled: (value) => setState((prevState) => ({ ...prevState, browserToolEnabled: value })),
		setShowRooIgnoredFiles: (value) => setState((prevState) => ({ ...prevState, showRooIgnoredFiles: value })),
		setShowAutoApproveMenu: (value) => setState((prevState) => ({ ...prevState, showAutoApproveMenu: value })), // kilocode_Change
		setRemoteBrowserEnabled: (value) => setState((prevState) => ({ ...prevState, remoteBrowserEnabled: value })),
		setAwsUsePromptCache: (value) => setState((prevState) => ({ ...prevState, awsUsePromptCache: value })),
		setMaxReadFileLine: (value) => setState((prevState) => ({ ...prevState, maxReadFileLine: value })),
		setPinnedApiConfigs: (value) => setState((prevState) => ({ ...prevState, pinnedApiConfigs: value })),
		setTerminalCompressProgressBar: (value) =>
			setState((prevState) => ({ ...prevState, terminalCompressProgressBar: value })),
		togglePinnedApiConfig: (configId) =>
			setState((prevState) => {
				const currentPinned = prevState.pinnedApiConfigs || {}
				const newPinned = {
					...currentPinned,
					[configId]: !currentPinned[configId],
				}

				// If the config is now unpinned, remove it from the object
				if (!newPinned[configId]) {
					delete newPinned[configId]
				}

				return { ...prevState, pinnedApiConfigs: newPinned }
			}),
		setHistoryPreviewCollapsed: (value) =>
			setState((prevState) => ({ ...prevState, historyPreviewCollapsed: value })), // Implement the setter
	}

	return <ExtensionStateContext.Provider value={contextValue}>{children}</ExtensionStateContext.Provider>
}

export const useExtensionState = () => {
	const context = useContext(ExtensionStateContext)

	if (context === undefined) {
		throw new Error("useExtensionState must be used within an ExtensionStateContextProvider")
	}

	return context
}<|MERGE_RESOLUTION|>--- conflicted
+++ resolved
@@ -1,15 +1,8 @@
 import React, { createContext, useCallback, useContext, useEffect, useState } from "react"
 import { useEvent } from "react-use"
 
-<<<<<<< HEAD
-import { ApiConfigMeta, ExtensionMessage, ExtensionState } from "@roo/shared/ExtensionMessage"
-import { ApiConfiguration } from "@roo/shared/api"
-import { vscode } from "@src/utils/vscode"
-import { convertTextMateToHljs } from "@src/utils/textMateToHljs"
-=======
 import { ProviderSettingsEntry, ExtensionMessage, ExtensionState } from "@roo/shared/ExtensionMessage"
 import { ProviderSettings } from "@roo/shared/api"
->>>>>>> 75516b19
 import { findLastIndex } from "@roo/shared/array"
 import { McpServer } from "@roo/shared/mcp"
 import { checkExistKey } from "@roo/shared/checkExistApiConfig"

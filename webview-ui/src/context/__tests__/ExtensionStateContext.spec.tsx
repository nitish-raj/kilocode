import { render, screen, act } from "@/utils/test-utils"

import { ProviderSettings, ExperimentId } from "@roo-code/types"

import { ExtensionState } from "@roo/ExtensionMessage"

import { ExtensionStateContextProvider, useExtensionState, mergeExtensionState } from "../ExtensionStateContext"

const TestComponent = () => {
	const {
		allowedCommands,
		setAllowedCommands,
		soundEnabled,
		showRooIgnoredFiles,
		setShowRooIgnoredFiles,
		autoApprovalEnabled,
		alwaysAllowReadOnly,
		alwaysAllowWrite,
	} = useExtensionState()
	return (
		<div>
			<div data-testid="allowed-commands">{JSON.stringify(allowedCommands)}</div>
			<div data-testid="sound-enabled">{JSON.stringify(soundEnabled)}</div>
			<div data-testid="show-rooignored-files">{JSON.stringify(showRooIgnoredFiles)}</div>
			<div data-testid="auto-approval-enabled">{JSON.stringify(autoApprovalEnabled)}</div>
			<div data-testid="always-allow-read-only">{JSON.stringify(alwaysAllowReadOnly)}</div>
			<div data-testid="always-allow-write">{JSON.stringify(alwaysAllowWrite)}</div>
			<button data-testid="update-button" onClick={() => setAllowedCommands(["npm install", "git status"])}>
				Update Commands
			</button>
			<button data-testid="toggle-rooignore-button" onClick={() => setShowRooIgnoredFiles(!showRooIgnoredFiles)}>
				Update Commands
			</button>
		</div>
	)
}

const ApiConfigTestComponent = () => {
	const { apiConfiguration, setApiConfiguration } = useExtensionState()

	return (
		<div>
			<div data-testid="api-configuration">{JSON.stringify(apiConfiguration)}</div>
			<button
				data-testid="update-api-config-button"
				onClick={() => setApiConfiguration({ apiModelId: "new-model", apiProvider: "anthropic" })}>
				Update API Config
			</button>
			<button data-testid="partial-update-button" onClick={() => setApiConfiguration({ modelTemperature: 0.7 })}>
				Partial Update
			</button>
		</div>
	)
}

describe("ExtensionStateContext", () => {
	it("initializes with empty allowedCommands array", () => {
		render(
			<ExtensionStateContextProvider>
				<TestComponent />
			</ExtensionStateContextProvider>,
		)

		expect(JSON.parse(screen.getByTestId("allowed-commands").textContent!)).toEqual([])
	})

	it("initializes with soundEnabled set to false", () => {
		render(
			<ExtensionStateContextProvider>
				<TestComponent />
			</ExtensionStateContextProvider>,
		)

		expect(JSON.parse(screen.getByTestId("sound-enabled").textContent!)).toBe(false)
	})

	it("initializes with showRooIgnoredFiles set to true", () => {
		render(
			<ExtensionStateContextProvider>
				<TestComponent />
			</ExtensionStateContextProvider>,
		)

		expect(JSON.parse(screen.getByTestId("show-rooignored-files").textContent!)).toBe(true)
	})

	it("initializes with autoApprovalEnabled set to true", () => {
		render(
			<ExtensionStateContextProvider>
				<TestComponent />
			</ExtensionStateContextProvider>,
		)

		expect(JSON.parse(screen.getByTestId("auto-approval-enabled").textContent!)).toBe(true)
	})

	it("initializes with alwaysAllowReadOnly set to true", () => {
		render(
			<ExtensionStateContextProvider>
				<TestComponent />
			</ExtensionStateContextProvider>,
		)

		expect(JSON.parse(screen.getByTestId("always-allow-read-only").textContent!)).toBe(true)
	})

	it("initializes with alwaysAllowWrite set to true", () => {
		render(
			<ExtensionStateContextProvider>
				<TestComponent />
			</ExtensionStateContextProvider>,
		)

		expect(JSON.parse(screen.getByTestId("always-allow-write").textContent!)).toBe(true)
	})

	it("updates showRooIgnoredFiles through setShowRooIgnoredFiles", () => {
		render(
			<ExtensionStateContextProvider>
				<TestComponent />
			</ExtensionStateContextProvider>,
		)

		act(() => {
			screen.getByTestId("toggle-rooignore-button").click()
		})

		expect(JSON.parse(screen.getByTestId("show-rooignored-files").textContent!)).toBe(false)
	})

	it("updates allowedCommands through setAllowedCommands", () => {
		render(
			<ExtensionStateContextProvider>
				<TestComponent />
			</ExtensionStateContextProvider>,
		)

		act(() => {
			screen.getByTestId("update-button").click()
		})

		expect(JSON.parse(screen.getByTestId("allowed-commands").textContent!)).toEqual(["npm install", "git status"])
	})

	it("throws error when used outside provider", () => {
		// Suppress console.error for this test since we expect an error
		const consoleSpy = vi.spyOn(console, "error")
		consoleSpy.mockImplementation(() => {})

		expect(() => {
			render(<TestComponent />)
		}).toThrow("useExtensionState must be used within an ExtensionStateContextProvider")

		consoleSpy.mockRestore()
	})

	it("updates apiConfiguration through setApiConfiguration", () => {
		render(
			<ExtensionStateContextProvider>
				<ApiConfigTestComponent />
			</ExtensionStateContextProvider>,
		)

		const initialContent = screen.getByTestId("api-configuration").textContent!
		expect(initialContent).toBeDefined()

		act(() => {
			screen.getByTestId("update-api-config-button").click()
		})

		const updatedContent = screen.getByTestId("api-configuration").textContent!
		const updatedConfig = JSON.parse(updatedContent || "{}")

		expect(updatedConfig).toEqual(
			expect.objectContaining({
				apiModelId: "new-model",
				apiProvider: "anthropic",
			}),
		)
	})

	it("correctly merges partial updates to apiConfiguration", () => {
		render(
			<ExtensionStateContextProvider>
				<ApiConfigTestComponent />
			</ExtensionStateContextProvider>,
		)

		// First set the initial configuration
		act(() => {
			screen.getByTestId("update-api-config-button").click()
		})

		// Verify initial update
		const initialContent = screen.getByTestId("api-configuration").textContent!
		const initialConfig = JSON.parse(initialContent || "{}")
		expect(initialConfig).toEqual(
			expect.objectContaining({
				apiModelId: "new-model",
				apiProvider: "anthropic",
			}),
		)

		// Now perform a partial update
		act(() => {
			screen.getByTestId("partial-update-button").click()
		})

		// Verify that the partial update was merged with the existing configuration
		const updatedContent = screen.getByTestId("api-configuration").textContent!
		const updatedConfig = JSON.parse(updatedContent || "{}")
		expect(updatedConfig).toEqual(
			expect.objectContaining({
				apiModelId: "new-model", // Should retain this from previous update
				apiProvider: "anthropic", // Should retain this from previous update
				modelTemperature: 0.7, // Should add this from partial update
			}),
		)
	})
})

describe("mergeExtensionState", () => {
	it("should correctly merge extension states", () => {
		const baseState: ExtensionState = {
			version: "",
			mcpEnabled: false,
			enableMcpServerCreation: false,
			clineMessages: [],
			taskHistory: [],
			shouldShowAnnouncement: false,
			enableCheckpoints: true,
			writeDelayMs: 1000,
			requestDelaySeconds: 5,
			mode: "default",
			experiments: {} as Record<ExperimentId, boolean>,
			customModes: [],
			maxOpenTabsContext: 20,
			maxWorkspaceFiles: 100,
			apiConfiguration: { providerId: "openrouter" } as ProviderSettings,
			telemetrySetting: "unset",
			showRooIgnoredFiles: true,
			renderContext: "sidebar",
			maxReadFileLine: 500,
			showAutoApproveMenu: false,
			cloudUserInfo: null,
			organizationAllowList: { allowAll: true, providers: {} },
			autoCondenseContext: true,
			autoCondenseContextPercent: 100,
			cloudIsAuthenticated: false,
			sharingEnabled: false,
			profileThresholds: {},
			hasOpenedModeSelector: false, // Add the new required property
			maxImageFileSize: 5,
			maxTotalImageSize: 20,
		}

		const prevState: ExtensionState = {
			...baseState,
			apiConfiguration: { modelMaxTokens: 1234, modelMaxThinkingTokens: 123 },
			experiments: {} as Record<ExperimentId, boolean>,
		}

		const newState: ExtensionState = {
			...baseState,
			apiConfiguration: { modelMaxThinkingTokens: 456, modelTemperature: 0.3 },
			experiments: {
				powerSteering: true,
				marketplace: false,
				disableCompletionCommand: false,
				concurrentFileReads: true,
				multiFileApplyDiff: true,
<<<<<<< HEAD
				inlineAssist: false, // kilocode_change
=======
				preventFocusDisruption: false,
>>>>>>> 1695c83c
			} as Record<ExperimentId, boolean>,
		}

		const result = mergeExtensionState(prevState, newState)

		expect(result.apiConfiguration).toEqual({
			modelMaxThinkingTokens: 456,
			modelTemperature: 0.3,
		})

		expect(result.experiments).toEqual({
			powerSteering: true,
			marketplace: false,
			disableCompletionCommand: false,
			concurrentFileReads: true,
			multiFileApplyDiff: true,
<<<<<<< HEAD
			inlineAssist: false, // kilocode_change
=======
			preventFocusDisruption: false,
>>>>>>> 1695c83c
		})
	})
})<|MERGE_RESOLUTION|>--- conflicted
+++ resolved
@@ -269,11 +269,8 @@
 				disableCompletionCommand: false,
 				concurrentFileReads: true,
 				multiFileApplyDiff: true,
-<<<<<<< HEAD
 				inlineAssist: false, // kilocode_change
-=======
 				preventFocusDisruption: false,
->>>>>>> 1695c83c
 			} as Record<ExperimentId, boolean>,
 		}
 
@@ -290,11 +287,8 @@
 			disableCompletionCommand: false,
 			concurrentFileReads: true,
 			multiFileApplyDiff: true,
-<<<<<<< HEAD
 			inlineAssist: false, // kilocode_change
-=======
 			preventFocusDisruption: false,
->>>>>>> 1695c83c
 		})
 	})
 })
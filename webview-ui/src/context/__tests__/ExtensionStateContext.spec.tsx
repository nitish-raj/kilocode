import { render, screen, act } from "@/utils/test-utils"

import { ProviderSettings, ExperimentId } from "@roo-code/types"

import { ExtensionState } from "@roo/ExtensionMessage"

import { ExtensionStateContextProvider, useExtensionState, mergeExtensionState } from "../ExtensionStateContext"

const TestComponent = () => {
	const {
		allowedCommands,
		setAllowedCommands,
		soundEnabled,
		showRooIgnoredFiles,
		setShowRooIgnoredFiles,
		autoApprovalEnabled,
		alwaysAllowReadOnly,
		alwaysAllowWrite,
	} = useExtensionState()
	return (
		<div>
			<div data-testid="allowed-commands">{JSON.stringify(allowedCommands)}</div>
			<div data-testid="sound-enabled">{JSON.stringify(soundEnabled)}</div>
			<div data-testid="show-rooignored-files">{JSON.stringify(showRooIgnoredFiles)}</div>
			<div data-testid="auto-approval-enabled">{JSON.stringify(autoApprovalEnabled)}</div>
			<div data-testid="always-allow-read-only">{JSON.stringify(alwaysAllowReadOnly)}</div>
			<div data-testid="always-allow-write">{JSON.stringify(alwaysAllowWrite)}</div>
			<button data-testid="update-button" onClick={() => setAllowedCommands(["npm install", "git status"])}>
				Update Commands
			</button>
			<button data-testid="toggle-rooignore-button" onClick={() => setShowRooIgnoredFiles(!showRooIgnoredFiles)}>
				Update Commands
			</button>
		</div>
	)
}

const ApiConfigTestComponent = () => {
	const { apiConfiguration, setApiConfiguration } = useExtensionState()

	return (
		<div>
			<div data-testid="api-configuration">{JSON.stringify(apiConfiguration)}</div>
			<button
				data-testid="update-api-config-button"
				onClick={() => setApiConfiguration({ apiModelId: "new-model", apiProvider: "anthropic" })}>
				Update API Config
			</button>
			<button data-testid="partial-update-button" onClick={() => setApiConfiguration({ modelTemperature: 0.7 })}>
				Partial Update
			</button>
		</div>
	)
}

describe("ExtensionStateContext", () => {
	it("initializes with empty allowedCommands array", () => {
		render(
			<ExtensionStateContextProvider>
				<TestComponent />
			</ExtensionStateContextProvider>,
		)

		expect(JSON.parse(screen.getByTestId("allowed-commands").textContent!)).toEqual([])
	})

	it("initializes with soundEnabled set to false", () => {
		render(
			<ExtensionStateContextProvider>
				<TestComponent />
			</ExtensionStateContextProvider>,
		)

		expect(JSON.parse(screen.getByTestId("sound-enabled").textContent!)).toBe(false)
	})

	it("initializes with showRooIgnoredFiles set to true", () => {
		render(
			<ExtensionStateContextProvider>
				<TestComponent />
			</ExtensionStateContextProvider>,
		)

		expect(JSON.parse(screen.getByTestId("show-rooignored-files").textContent!)).toBe(true)
	})

	it("initializes with autoApprovalEnabled set to true", () => {
		render(
			<ExtensionStateContextProvider>
				<TestComponent />
			</ExtensionStateContextProvider>,
		)

		expect(JSON.parse(screen.getByTestId("auto-approval-enabled").textContent!)).toBe(true)
	})

	it("initializes with alwaysAllowReadOnly set to true", () => {
		render(
			<ExtensionStateContextProvider>
				<TestComponent />
			</ExtensionStateContextProvider>,
		)

		expect(JSON.parse(screen.getByTestId("always-allow-read-only").textContent!)).toBe(true)
	})

	it("initializes with alwaysAllowWrite set to true", () => {
		render(
			<ExtensionStateContextProvider>
				<TestComponent />
			</ExtensionStateContextProvider>,
		)

		expect(JSON.parse(screen.getByTestId("always-allow-write").textContent!)).toBe(true)
	})

	it("updates showRooIgnoredFiles through setShowRooIgnoredFiles", () => {
		render(
			<ExtensionStateContextProvider>
				<TestComponent />
			</ExtensionStateContextProvider>,
		)

		act(() => {
			screen.getByTestId("toggle-rooignore-button").click()
		})

		expect(JSON.parse(screen.getByTestId("show-rooignored-files").textContent!)).toBe(false)
	})

	it("updates allowedCommands through setAllowedCommands", () => {
		render(
			<ExtensionStateContextProvider>
				<TestComponent />
			</ExtensionStateContextProvider>,
		)

		act(() => {
			screen.getByTestId("update-button").click()
		})

		expect(JSON.parse(screen.getByTestId("allowed-commands").textContent!)).toEqual(["npm install", "git status"])
	})

	it("throws error when used outside provider", () => {
		// Suppress console.error for this test since we expect an error
		const consoleSpy = vi.spyOn(console, "error")
		consoleSpy.mockImplementation(() => {})

		expect(() => {
			render(<TestComponent />)
		}).toThrow("useExtensionState must be used within an ExtensionStateContextProvider")

		consoleSpy.mockRestore()
	})

	it("updates apiConfiguration through setApiConfiguration", () => {
		render(
			<ExtensionStateContextProvider>
				<ApiConfigTestComponent />
			</ExtensionStateContextProvider>,
		)

		const initialContent = screen.getByTestId("api-configuration").textContent!
		expect(initialContent).toBeDefined()

		act(() => {
			screen.getByTestId("update-api-config-button").click()
		})

		const updatedContent = screen.getByTestId("api-configuration").textContent!
		const updatedConfig = JSON.parse(updatedContent || "{}")

		expect(updatedConfig).toEqual(
			expect.objectContaining({
				apiModelId: "new-model",
				apiProvider: "anthropic",
			}),
		)
	})

	it("correctly merges partial updates to apiConfiguration", () => {
		render(
			<ExtensionStateContextProvider>
				<ApiConfigTestComponent />
			</ExtensionStateContextProvider>,
		)

		// First set the initial configuration
		act(() => {
			screen.getByTestId("update-api-config-button").click()
		})

		// Verify initial update
		const initialContent = screen.getByTestId("api-configuration").textContent!
		const initialConfig = JSON.parse(initialContent || "{}")
		expect(initialConfig).toEqual(
			expect.objectContaining({
				apiModelId: "new-model",
				apiProvider: "anthropic",
			}),
		)

		// Now perform a partial update
		act(() => {
			screen.getByTestId("partial-update-button").click()
		})

		// Verify that the partial update was merged with the existing configuration
		const updatedContent = screen.getByTestId("api-configuration").textContent!
		const updatedConfig = JSON.parse(updatedContent || "{}")
		expect(updatedConfig).toEqual(
			expect.objectContaining({
				apiModelId: "new-model", // Should retain this from previous update
				apiProvider: "anthropic", // Should retain this from previous update
				modelTemperature: 0.7, // Should add this from partial update
			}),
		)
	})
})

describe("mergeExtensionState", () => {
	it("should correctly merge extension states", () => {
		const baseState: ExtensionState = {
			version: "",
			mcpEnabled: false,
			enableMcpServerCreation: false,
			clineMessages: [],
			taskHistory: [],
			shouldShowAnnouncement: false,
			enableCheckpoints: true,
			writeDelayMs: 1000,
			requestDelaySeconds: 5,
			mode: "default",
			experiments: {} as Record<ExperimentId, boolean>,
			customModes: [],
			maxOpenTabsContext: 20,
			maxWorkspaceFiles: 100,
			apiConfiguration: { providerId: "openrouter" } as ProviderSettings,
			telemetrySetting: "unset",
			showRooIgnoredFiles: true,
			renderContext: "sidebar",
			maxReadFileLine: 500,
			showAutoApproveMenu: false,
			cloudUserInfo: null,
			organizationAllowList: { allowAll: true, providers: {} },
			autoCondenseContext: true,
			autoCondenseContextPercent: 100,
			cloudIsAuthenticated: false,
			sharingEnabled: false,
			profileThresholds: {},
			hasOpenedModeSelector: false, // Add the new required property
		}

		const prevState: ExtensionState = {
			...baseState,
			apiConfiguration: { modelMaxTokens: 1234, modelMaxThinkingTokens: 123 },
			experiments: {} as Record<ExperimentId, boolean>,
		}

		const newState: ExtensionState = {
			...baseState,
			apiConfiguration: { modelMaxThinkingTokens: 456, modelTemperature: 0.3 },
			experiments: {
				powerSteering: true,
				multiFileApplyDiff: true,
<<<<<<< HEAD
			},
=======
				inlineAssist: false, // kilocode_change
			} as Record<ExperimentId, boolean>,
>>>>>>> b93b55fb
		}

		const result = mergeExtensionState(prevState, newState)

		expect(result.apiConfiguration).toEqual({
			modelMaxThinkingTokens: 456,
			modelTemperature: 0.3,
		})

		expect(result.experiments).toEqual({
			powerSteering: true,
			marketplace: false,
			disableCompletionCommand: false,
			concurrentFileReads: true,
			multiFileApplyDiff: true,
			inlineAssist: false, // kilocode_change
		})
	})
})<|MERGE_RESOLUTION|>--- conflicted
+++ resolved
@@ -264,12 +264,8 @@
 			experiments: {
 				powerSteering: true,
 				multiFileApplyDiff: true,
-<<<<<<< HEAD
+				inlineAssist: false, // kilocode_change
 			},
-=======
-				inlineAssist: false, // kilocode_change
-			} as Record<ExperimentId, boolean>,
->>>>>>> b93b55fb
 		}
 
 		const result = mergeExtensionState(prevState, newState)

// Updates to this file will automatically propgate to src/exports/types.ts
// via a pre-commit hook. If you want to update the types before committing you
// can run `npm run generate-types`.

import { z } from "zod"

import { Equals, Keys, AssertEqual } from "../utils/type-fu"
import { McpState } from "../shared/kilocode/mcp"

/**
 * ProviderName
 */

export const providerNames = [
	// kilocode_change
	"kilocode",
	"fireworks",
	"anthropic",
	"glama",
	"openrouter",
	"bedrock",
	"vertex",
	"openai",
	"ollama",
	"vscode-lm",
	"lmstudio",
	"gemini",
	"openai-native",
	"mistral",
	"deepseek",
	"unbound",
	"requesty",
	"human-relay",
	"fake-ai",
] as const

export const providerNamesSchema = z.enum(providerNames)

export type ProviderName = z.infer<typeof providerNamesSchema>

/**
 * ToolGroup
 */

export const toolGroups = ["read", "edit", "browser", "command", "mcp", "modes"] as const

export const toolGroupsSchema = z.enum(toolGroups)

export type ToolGroup = z.infer<typeof toolGroupsSchema>

/**
 * CheckpointStorage
 */

export const checkpointStorages = ["task", "workspace"] as const

export const checkpointStoragesSchema = z.enum(checkpointStorages)

export type CheckpointStorage = z.infer<typeof checkpointStoragesSchema>

export const isCheckpointStorage = (value: string): value is CheckpointStorage =>
	checkpointStorages.includes(value as CheckpointStorage)

/**
 * Language
 */

export const languages = [
	"ca",
	"de",
	"en",
	"es",
	"fr",
	"hi",
	"it",
	"ja",
	"ko",
	"pl",
	"pt-BR",
	"tr",
	"vi",
	"zh-CN",
	"zh-TW",
] as const

export const languagesSchema = z.enum(languages)

export type Language = z.infer<typeof languagesSchema>

export const isLanguage = (value: string): value is Language => languages.includes(value as Language)

/**
 * TelemetrySetting
 */

export const telemetrySettings = ["unset", "enabled", "disabled"] as const

export const telemetrySettingsSchema = z.enum(telemetrySettings)

export type TelemetrySetting = z.infer<typeof telemetrySettingsSchema>

/**
 * ModelInfo
 */

export const modelInfoSchema = z.object({
	maxTokens: z.number().nullish(),
	contextWindow: z.number(),
	supportsImages: z.boolean().optional(),
	supportsComputerUse: z.boolean().optional(),
	supportsPromptCache: z.boolean(),
	inputPrice: z.number().optional(),
	outputPrice: z.number().optional(),
	cacheWritesPrice: z.number().optional(),
	cacheReadsPrice: z.number().optional(),
	description: z.string().optional(),
	reasoningEffort: z.enum(["low", "medium", "high"]).optional(),
	thinking: z.boolean().optional(),
	minTokensPerCachePoint: z.number().optional(),
	maxCachePoints: z.number().optional(),
	cachableFields: z.array(z.string()).optional(),
})

export type ModelInfo = z.infer<typeof modelInfoSchema>

/**
 * ApiConfigMeta
 */

export const apiConfigMetaSchema = z.object({
	id: z.string(),
	name: z.string(),
	apiProvider: providerNamesSchema.optional(),
})

export type ApiConfigMeta = z.infer<typeof apiConfigMetaSchema>

/**
 * HistoryItem
 */

export const historyItemSchema = z.object({
	id: z.string(),
	number: z.number(),
	ts: z.number(),
	task: z.string(),
	tokensIn: z.number(),
	tokensOut: z.number(),
	cacheWrites: z.number().optional(),
	cacheReads: z.number().optional(),
	totalCost: z.number(),
	size: z.number().optional(),
})

export type HistoryItem = z.infer<typeof historyItemSchema>

/**
 * GroupOptions
 */

export const groupOptionsSchema = z.object({
	fileRegex: z
		.string()
		.optional()
		.refine(
			(pattern) => {
				if (!pattern) {
					return true // Optional, so empty is valid.
				}

				try {
					new RegExp(pattern)
					return true
				} catch {
					return false
				}
			},
			{ message: "Invalid regular expression pattern" },
		),
	description: z.string().optional(),
})

export type GroupOptions = z.infer<typeof groupOptionsSchema>

/**
 * GroupEntry
 */

export const groupEntrySchema = z.union([toolGroupsSchema, z.tuple([toolGroupsSchema, groupOptionsSchema])])

export type GroupEntry = z.infer<typeof groupEntrySchema>

/**
 * ModeConfig
 */

const groupEntryArraySchema = z.array(groupEntrySchema).refine(
	(groups) => {
		const seen = new Set()

		return groups.every((group) => {
			// For tuples, check the group name (first element).
			const groupName = Array.isArray(group) ? group[0] : group

			if (seen.has(groupName)) {
				return false
			}

			seen.add(groupName)
			return true
		})
	},
	{ message: "Duplicate groups are not allowed" },
)

export const modeConfigSchema = z.object({
	slug: z.string().regex(/^[a-zA-Z0-9-]+$/, "Slug must contain only letters numbers and dashes"),
	name: z.string().min(1, "Name is required"),
	roleDefinition: z.string().min(1, "Role definition is required"),
	customInstructions: z.string().optional(),
	groups: groupEntryArraySchema,
	source: z.enum(["global", "project"]).optional(),
})

export type ModeConfig = z.infer<typeof modeConfigSchema>

/**
 * CustomModesSettings
 */

export const customModesSettingsSchema = z.object({
	customModes: z.array(modeConfigSchema).refine(
		(modes) => {
			const slugs = new Set()

			return modes.every((mode) => {
				if (slugs.has(mode.slug)) {
					return false
				}

				slugs.add(mode.slug)
				return true
			})
		},
		{
			message: "Duplicate mode slugs are not allowed",
		},
	),
})

export type CustomModesSettings = z.infer<typeof customModesSettingsSchema>

/**
 * PromptComponent
 */

export const promptComponentSchema = z.object({
	roleDefinition: z.string().optional(),
	customInstructions: z.string().optional(),
})

export type PromptComponent = z.infer<typeof promptComponentSchema>

/**
 * CustomModePrompts
 */

export const customModePromptsSchema = z.record(z.string(), promptComponentSchema.optional())

export type CustomModePrompts = z.infer<typeof customModePromptsSchema>

/**
 * CustomSupportPrompts
 */

export const customSupportPromptsSchema = z.record(z.string(), z.string().optional())

export type CustomSupportPrompts = z.infer<typeof customSupportPromptsSchema>

/**
 * ExperimentId
 */

export const experimentIds = ["search_and_replace", "insert_content", "powerSteering"] as const

export const experimentIdsSchema = z.enum(experimentIds)

export type ExperimentId = z.infer<typeof experimentIdsSchema>

/**
 * Experiments
 */

const experimentsSchema = z.object({
	search_and_replace: z.boolean(),
	insert_content: z.boolean(),
	powerSteering: z.boolean(),
})

export type Experiments = z.infer<typeof experimentsSchema>

type _AssertExperiments = AssertEqual<Equals<ExperimentId, Keys<Experiments>>>

/**
 * ProviderSettings
 */

export const providerSettingsSchema = z.object({
	apiProvider: providerNamesSchema.optional(),
	// Anthropic
	apiModelId: z.string().optional(),
	apiKey: z.string().optional(),
	anthropicBaseUrl: z.string().optional(),
	// Glama
	glamaModelId: z.string().optional(),
	glamaModelInfo: modelInfoSchema.nullish(),
	glamaApiKey: z.string().optional(),
	// OpenRouter
	openRouterApiKey: z.string().optional(),
	openRouterModelId: z.string().optional(),
	openRouterModelInfo: modelInfoSchema.nullish(),
	openRouterBaseUrl: z.string().optional(),
	openRouterSpecificProvider: z.string().optional(),
	openRouterUseMiddleOutTransform: z.boolean().optional(),
	// AWS Bedrock
	awsAccessKey: z.string().optional(),
	awsSecretKey: z.string().optional(),
	awsSessionToken: z.string().optional(),
	awsRegion: z.string().optional(),
	awsUseCrossRegionInference: z.boolean().optional(),
	awsUsePromptCache: z.boolean().optional(),
	awspromptCacheId: z.string().optional(),
	awsProfile: z.string().optional(),
	awsUseProfile: z.boolean().optional(),
	awsCustomArn: z.string().optional(),
	// Google Vertex
	vertexKeyFile: z.string().optional(),
	vertexJsonCredentials: z.string().optional(),
	vertexProjectId: z.string().optional(),
	vertexRegion: z.string().optional(),
	// OpenAI
	openAiBaseUrl: z.string().optional(),
	openAiApiKey: z.string().optional(),
	openAiR1FormatEnabled: z.boolean().optional(),
	openAiModelId: z.string().optional(),
	openAiCustomModelInfo: modelInfoSchema.nullish(),
	openAiUseAzure: z.boolean().optional(),
	azureApiVersion: z.string().optional(),
	openAiStreamingEnabled: z.boolean().optional(),
	// Ollama
	ollamaModelId: z.string().optional(),
	ollamaBaseUrl: z.string().optional(),
	// VS Code LM
	vsCodeLmModelSelector: z
		.object({
			vendor: z.string().optional(),
			family: z.string().optional(),
			version: z.string().optional(),
			id: z.string().optional(),
		})
		.optional(),
	// LM Studio
	lmStudioModelId: z.string().optional(),
	lmStudioBaseUrl: z.string().optional(),
	lmStudioDraftModelId: z.string().optional(),
	lmStudioSpeculativeDecodingEnabled: z.boolean().optional(),
	// Gemini
	geminiApiKey: z.string().optional(),
	googleGeminiBaseUrl: z.string().optional(),
	// OpenAI Native
	openAiNativeApiKey: z.string().optional(),
	// Mistral
	mistralApiKey: z.string().optional(),
	mistralCodestralUrl: z.string().optional(),
	// DeepSeek
	deepSeekBaseUrl: z.string().optional(),
	deepSeekApiKey: z.string().optional(),
	// Unbound
	unboundApiKey: z.string().optional(),
	unboundModelId: z.string().optional(),
	unboundModelInfo: modelInfoSchema.nullish(),
	// Requesty
	requestyApiKey: z.string().optional(),
	requestyModelId: z.string().optional(),
	requestyModelInfo: modelInfoSchema.nullish(),
	// Claude 3.7 Sonnet Thinking
	modelTemperature: z.number().nullish(),
	modelMaxTokens: z.number().optional(),
	modelMaxThinkingTokens: z.number().optional(),
	// Generic
	includeMaxTokens: z.boolean().optional(),
	// Fake AI
	fakeAi: z.unknown().optional(),
	// kilocode_change
	kilocodeToken: z.string().optional(),
	kilocodeProvider: z.string().optional(),
	fireworksModelId: z.string().optional(),
	fireworksApiKey: z.string().optional(),
})

export type ProviderSettings = z.infer<typeof providerSettingsSchema>

type ProviderSettingsRecord = Record<Keys<ProviderSettings>, undefined>

const providerSettingsRecord: ProviderSettingsRecord = {
	apiProvider: undefined,
	// Anthropic
	apiModelId: undefined,
	apiKey: undefined,
	anthropicBaseUrl: undefined,
	// Glama
	glamaModelId: undefined,
	glamaModelInfo: undefined,
	glamaApiKey: undefined,
	// OpenRouter
	openRouterApiKey: undefined,
	openRouterModelId: undefined,
	openRouterModelInfo: undefined,
	openRouterBaseUrl: undefined,
	openRouterSpecificProvider: undefined,
	openRouterUseMiddleOutTransform: undefined,
	// AWS Bedrock
	awsAccessKey: undefined,
	awsSecretKey: undefined,
	awsSessionToken: undefined,
	awsRegion: undefined,
	awsUseCrossRegionInference: undefined,
	awsUsePromptCache: undefined,
	awspromptCacheId: undefined,
	awsProfile: undefined,
	awsUseProfile: undefined,
	awsCustomArn: undefined,
	// Google Vertex
	vertexKeyFile: undefined,
	vertexJsonCredentials: undefined,
	vertexProjectId: undefined,
	vertexRegion: undefined,
	// OpenAI
	openAiBaseUrl: undefined,
	openAiApiKey: undefined,
	openAiR1FormatEnabled: undefined,
	openAiModelId: undefined,
	openAiCustomModelInfo: undefined,
	openAiUseAzure: undefined,
	azureApiVersion: undefined,
	openAiStreamingEnabled: undefined,
	// Ollama
	ollamaModelId: undefined,
	ollamaBaseUrl: undefined,
	// VS Code LM
	vsCodeLmModelSelector: undefined,
	lmStudioModelId: undefined,
	lmStudioBaseUrl: undefined,
	lmStudioDraftModelId: undefined,
	lmStudioSpeculativeDecodingEnabled: undefined,
	// Gemini
	geminiApiKey: undefined,
	googleGeminiBaseUrl: undefined,
	// OpenAI Native
	openAiNativeApiKey: undefined,
	// Mistral
	mistralApiKey: undefined,
	mistralCodestralUrl: undefined,
	// DeepSeek
	deepSeekBaseUrl: undefined,
	deepSeekApiKey: undefined,
	// Unbound
	unboundApiKey: undefined,
	unboundModelId: undefined,
	unboundModelInfo: undefined,
	// Requesty
	requestyApiKey: undefined,
	requestyModelId: undefined,
	requestyModelInfo: undefined,
	// Claude 3.7 Sonnet Thinking
	modelTemperature: undefined,
	modelMaxTokens: undefined,
	modelMaxThinkingTokens: undefined,
	// Generic
	includeMaxTokens: undefined,
	// Fake AI
	fakeAi: undefined,
	// kilocode_change
	kilocodeProvider: undefined,
	kilocodeToken: undefined,
	fireworksModelId: undefined,
	fireworksApiKey: undefined,
}

export const PROVIDER_SETTINGS_KEYS = Object.keys(providerSettingsRecord) as Keys<ProviderSettings>[]

/**
 * GlobalSettings
 */

export const globalSettingsSchema = z.object({
	currentApiConfigName: z.string().optional(),
	listApiConfigMeta: z.array(apiConfigMetaSchema).optional(),
	pinnedApiConfigs: z.record(z.string(), z.boolean()).optional(),

	lastShownAnnouncementId: z.string().optional(),
	customInstructions: z.string().optional(),
	taskHistory: z.array(historyItemSchema).optional(),

	autoApprovalEnabled: z.boolean().optional(),
	alwaysAllowReadOnly: z.boolean().optional(),
	alwaysAllowReadOnlyOutsideWorkspace: z.boolean().optional(),
	alwaysAllowWrite: z.boolean().optional(),
	alwaysAllowWriteOutsideWorkspace: z.boolean().optional(),
	writeDelayMs: z.number().optional(),
	alwaysAllowBrowser: z.boolean().optional(),
	alwaysApproveResubmit: z.boolean().optional(),
	requestDelaySeconds: z.number().optional(),
	alwaysAllowMcp: z.boolean().optional(),
	alwaysAllowModeSwitch: z.boolean().optional(),
	alwaysAllowSubtasks: z.boolean().optional(),
	alwaysAllowExecute: z.boolean().optional(),
	allowedCommands: z.array(z.string()).optional(),

	browserToolEnabled: z.boolean().optional(),
	browserViewportSize: z.string().optional(),
	screenshotQuality: z.number().optional(),
	remoteBrowserEnabled: z.boolean().optional(),
	remoteBrowserHost: z.string().optional(),
	cachedChromeHostUrl: z.string().optional(),

	enableCheckpoints: z.boolean().optional(),
	checkpointStorage: checkpointStoragesSchema.optional(),

	ttsEnabled: z.boolean().optional(),
	ttsSpeed: z.number().optional(),
	soundEnabled: z.boolean().optional(),
	soundVolume: z.number().optional(),

	maxOpenTabsContext: z.number().optional(),
	maxWorkspaceFiles: z.number().optional(),
	showRooIgnoredFiles: z.boolean().optional(),
	maxReadFileLine: z.number().optional(),

	terminalOutputLineLimit: z.number().optional(),
	terminalShellIntegrationTimeout: z.number().optional(),

	rateLimitSeconds: z.number().optional(),
	diffEnabled: z.boolean().optional(),
	fuzzyMatchThreshold: z.number().optional(),
	experiments: experimentsSchema.optional(),

	language: languagesSchema.optional(),

	telemetrySetting: telemetrySettingsSchema.optional(),

	mcpEnabled: z.boolean().optional(),
	enableMcpServerCreation: z.boolean().optional(),

	mode: z.string().optional(),
	modeApiConfigs: z.record(z.string(), z.string()).optional(),
	customModes: z.array(modeConfigSchema).optional(),
	customModePrompts: customModePromptsSchema.optional(),
	customSupportPrompts: customSupportPromptsSchema.optional(),
	enhancementApiConfigId: z.string().optional(),
})

export type GlobalSettings = z.infer<typeof globalSettingsSchema>

type GlobalSettingsRecord = Record<Keys<GlobalSettings>, undefined>

const globalSettingsRecord: GlobalSettingsRecord = {
	currentApiConfigName: undefined,
	listApiConfigMeta: undefined,
	pinnedApiConfigs: undefined,

	lastShownAnnouncementId: undefined,
	customInstructions: undefined,
	taskHistory: undefined,

	autoApprovalEnabled: undefined,
	alwaysAllowReadOnly: undefined,
	alwaysAllowReadOnlyOutsideWorkspace: undefined,
	alwaysAllowWrite: undefined,
	alwaysAllowWriteOutsideWorkspace: undefined,
	writeDelayMs: undefined,
	alwaysAllowBrowser: undefined,
	alwaysApproveResubmit: undefined,
	requestDelaySeconds: undefined,
	alwaysAllowMcp: undefined,
	alwaysAllowModeSwitch: undefined,
	alwaysAllowSubtasks: undefined,
	alwaysAllowExecute: undefined,
	allowedCommands: undefined,

	browserToolEnabled: undefined,
	browserViewportSize: undefined,
	screenshotQuality: undefined,
	remoteBrowserEnabled: undefined,
	remoteBrowserHost: undefined,

	enableCheckpoints: undefined,
	checkpointStorage: undefined,

	ttsEnabled: undefined,
	ttsSpeed: undefined,
	soundEnabled: undefined,
	soundVolume: undefined,

	maxOpenTabsContext: undefined,
	maxWorkspaceFiles: undefined,
	showRooIgnoredFiles: undefined,
	maxReadFileLine: undefined,

	terminalOutputLineLimit: undefined,
	terminalShellIntegrationTimeout: undefined,

	rateLimitSeconds: undefined,
	diffEnabled: undefined,
	fuzzyMatchThreshold: undefined,
	experiments: undefined,

	language: undefined,

	telemetrySetting: undefined,

	mcpEnabled: undefined,
	enableMcpServerCreation: undefined,

	mode: undefined,
	modeApiConfigs: undefined,
	customModes: undefined,
	customModePrompts: undefined,
	customSupportPrompts: undefined,
	enhancementApiConfigId: undefined,
	cachedChromeHostUrl: undefined,
}

export const GLOBAL_SETTINGS_KEYS = Object.keys(globalSettingsRecord) as Keys<GlobalSettings>[]

/**
 * RooCodeSettings
 */

<<<<<<< HEAD
export type RooCodeSettings = GlobalSettings & ProviderSettings & McpState // kilocode_change: add McpState
=======
export const rooCodeSettingsSchema = providerSettingsSchema.merge(globalSettingsSchema)

export type RooCodeSettings = GlobalSettings & ProviderSettings
>>>>>>> 3d3c97e5

/**
 * SecretState
 */

export type SecretState = Pick<
	ProviderSettings,
	| "apiKey"
	| "glamaApiKey"
	| "openRouterApiKey"
	| "awsAccessKey"
	| "awsSecretKey"
	| "awsSessionToken"
	| "openAiApiKey"
	| "geminiApiKey"
	| "openAiNativeApiKey"
	| "deepSeekApiKey"
	| "mistralApiKey"
	| "unboundApiKey"
	| "requestyApiKey"
	| "kilocodeToken"
	| "fireworksApiKey"
>

type SecretStateRecord = Record<Keys<SecretState>, undefined>

const secretStateRecord: SecretStateRecord = {
	apiKey: undefined,
	glamaApiKey: undefined,
	openRouterApiKey: undefined,
	awsAccessKey: undefined,
	awsSecretKey: undefined,
	awsSessionToken: undefined,
	openAiApiKey: undefined,
	geminiApiKey: undefined,
	openAiNativeApiKey: undefined,
	deepSeekApiKey: undefined,
	mistralApiKey: undefined,
	unboundApiKey: undefined,
	requestyApiKey: undefined,
	kilocodeToken: undefined,
	fireworksApiKey: undefined,
}

export const SECRET_STATE_KEYS = Object.keys(secretStateRecord) as Keys<SecretState>[]

export const isSecretStateKey = (key: string): key is Keys<SecretState> =>
	SECRET_STATE_KEYS.includes(key as Keys<SecretState>)

/**
 * GlobalState
 */

export type GlobalState = Omit<RooCodeSettings, Keys<SecretState>>

export const GLOBAL_STATE_KEYS = [...GLOBAL_SETTINGS_KEYS, ...PROVIDER_SETTINGS_KEYS].filter(
	(key: Keys<RooCodeSettings>) => !SECRET_STATE_KEYS.includes(key as Keys<SecretState>),
) as Keys<GlobalState>[]

export const isGlobalStateKey = (key: string): key is Keys<GlobalState> =>
	GLOBAL_STATE_KEYS.includes(key as Keys<GlobalState>)

/**
 * ClineAsk
 */

export const clineAsks = [
	"followup",
	"command",
	"command_output",
	"completion_result",
	"tool",
	"api_req_failed",
	"resume_task",
	"resume_completed_task",
	"mistake_limit_reached",
	"browser_action_launch",
	"use_mcp_server",
	"finishTask",
] as const

export const clineAskSchema = z.enum(clineAsks)

export type ClineAsk = z.infer<typeof clineAskSchema>

// ClineSay

export const clineSays = [
	"task",
	"error",
	"api_req_started",
	"api_req_finished",
	"api_req_retried",
	"api_req_retry_delayed",
	"api_req_deleted",
	"text",
	"reasoning",
	"completion_result",
	"user_feedback",
	"user_feedback_diff",
	"command_output",
	"tool",
	"shell_integration_warning",
	"browser_action",
	"browser_action_result",
	"command",
	"mcp_server_request_started",
	"mcp_server_response",
	"new_task_started",
	"new_task",
	"checkpoint_saved",
	"rooignore_error",
] as const

export const clineSaySchema = z.enum(clineSays)

export type ClineSay = z.infer<typeof clineSaySchema>

/**
 * ToolProgressStatus
 */

export const toolProgressStatusSchema = z.object({
	icon: z.string().optional(),
	text: z.string().optional(),
})

export type ToolProgressStatus = z.infer<typeof toolProgressStatusSchema>

/**
 * ClineMessage
 */

export const clineMessageSchema = z.object({
	ts: z.number(),
	type: z.union([z.literal("ask"), z.literal("say")]),
	ask: clineAskSchema.optional(),
	say: clineSaySchema.optional(),
	text: z.string().optional(),
	images: z.array(z.string()).optional(),
	partial: z.boolean().optional(),
	reasoning: z.string().optional(),
	conversationHistoryIndex: z.number().optional(),
	checkpoint: z.record(z.string(), z.unknown()).optional(),
	progressStatus: toolProgressStatusSchema.optional(),
})

export type ClineMessage = z.infer<typeof clineMessageSchema>

/**
 * TokenUsage
 */

export const tokenUsageSchema = z.object({
	totalTokensIn: z.number(),
	totalTokensOut: z.number(),
	totalCacheWrites: z.number().optional(),
	totalCacheReads: z.number().optional(),
	totalCost: z.number(),
	contextTokens: z.number(),
})

export type TokenUsage = z.infer<typeof tokenUsageSchema>

/**
 * RooCodeEvent
 */

export enum RooCodeEventName {
	Message = "message",
	TaskCreated = "taskCreated",
	TaskStarted = "taskStarted",
	TaskModeSwitched = "taskModeSwitched",
	TaskPaused = "taskPaused",
	TaskUnpaused = "taskUnpaused",
	TaskAskResponded = "taskAskResponded",
	TaskAborted = "taskAborted",
	TaskSpawned = "taskSpawned",
	TaskCompleted = "taskCompleted",
	TaskTokenUsageUpdated = "taskTokenUsageUpdated",
}

export const rooCodeEventsSchema = z.object({
	[RooCodeEventName.Message]: z.tuple([
		z.object({
			taskId: z.string(),
			action: z.union([z.literal("created"), z.literal("updated")]),
			message: clineMessageSchema,
		}),
	]),
	[RooCodeEventName.TaskCreated]: z.tuple([z.string()]),
	[RooCodeEventName.TaskStarted]: z.tuple([z.string()]),
	[RooCodeEventName.TaskModeSwitched]: z.tuple([z.string(), z.string()]),
	[RooCodeEventName.TaskPaused]: z.tuple([z.string()]),
	[RooCodeEventName.TaskUnpaused]: z.tuple([z.string()]),
	[RooCodeEventName.TaskAskResponded]: z.tuple([z.string()]),
	[RooCodeEventName.TaskAborted]: z.tuple([z.string()]),
	[RooCodeEventName.TaskSpawned]: z.tuple([z.string(), z.string()]),
	[RooCodeEventName.TaskCompleted]: z.tuple([z.string(), tokenUsageSchema]),
	[RooCodeEventName.TaskTokenUsageUpdated]: z.tuple([z.string(), tokenUsageSchema]),
})

export type RooCodeEvents = z.infer<typeof rooCodeEventsSchema>

/**
 * TypeDefinition
 */

export type TypeDefinition = {
	schema: z.ZodTypeAny
	identifier: string
}

export const typeDefinitions: TypeDefinition[] = [
	{ schema: providerSettingsSchema, identifier: "ProviderSettings" },
	{ schema: globalSettingsSchema, identifier: "GlobalSettings" },
	{ schema: clineMessageSchema, identifier: "ClineMessage" },
	{ schema: tokenUsageSchema, identifier: "TokenUsage" },
	{ schema: rooCodeEventsSchema, identifier: "RooCodeEvents" },
]

// Also export as default for ESM compatibility
export default { typeDefinitions }<|MERGE_RESOLUTION|>--- conflicted
+++ resolved
@@ -637,13 +637,9 @@
  * RooCodeSettings
  */
 
-<<<<<<< HEAD
+export const rooCodeSettingsSchema = providerSettingsSchema.merge(globalSettingsSchema)
+
 export type RooCodeSettings = GlobalSettings & ProviderSettings & McpState // kilocode_change: add McpState
-=======
-export const rooCodeSettingsSchema = providerSettingsSchema.merge(globalSettingsSchema)
-
-export type RooCodeSettings = GlobalSettings & ProviderSettings
->>>>>>> 3d3c97e5
 
 /**
  * SecretState

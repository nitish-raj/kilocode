import { SECRET_STATE_KEYS, GLOBAL_SECRET_KEYS, ProviderSettings } from "@roo-code/types"

export function checkExistKey(config: ProviderSettings | undefined) {
	if (!config) {
		return false
	}

<<<<<<< HEAD
	// Special case for human-relay, fake-ai, claude-code, and gemini-cli providers which don't need any configuration.
	if (
		config.apiProvider &&
		[
			"human-relay",
			"fake-ai",
			"claude-code",
			"roo",
			"gemini-cli", // kilocode_change
			"qwen-code", // kilocode_change
		].includes(config.apiProvider)
=======
	// Special case for human-relay, fake-ai, claude-code, qwen-code, and roo providers which don't need any configuration.
	if (
		config.apiProvider &&
		["human-relay", "fake-ai", "claude-code", "qwen-code", "roo"].includes(config.apiProvider)
>>>>>>> 8cff25ab
	) {
		return true
	}

	// Check all secret keys from the centralized SECRET_STATE_KEYS array.
	// Filter out keys that are not part of ProviderSettings (global secrets are stored separately)
	const providerSecretKeys = SECRET_STATE_KEYS.filter((key) => !GLOBAL_SECRET_KEYS.includes(key as any))
	const hasSecretKey = providerSecretKeys.some((key) => config[key as keyof ProviderSettings] !== undefined)

	// Check additional non-secret configuration properties
	const hasOtherConfig = [
		config.awsRegion,
		config.vertexProjectId,
		config.ollamaModelId,
		config.lmStudioModelId,
		config.vsCodeLmModelSelector,
		config.kilocodeModel, // kilocode_change
	].some((value) => value !== undefined)

	return hasSecretKey || hasOtherConfig
}<|MERGE_RESOLUTION|>--- conflicted
+++ resolved
@@ -5,24 +5,10 @@
 		return false
 	}
 
-<<<<<<< HEAD
-	// Special case for human-relay, fake-ai, claude-code, and gemini-cli providers which don't need any configuration.
-	if (
-		config.apiProvider &&
-		[
-			"human-relay",
-			"fake-ai",
-			"claude-code",
-			"roo",
-			"gemini-cli", // kilocode_change
-			"qwen-code", // kilocode_change
-		].includes(config.apiProvider)
-=======
 	// Special case for human-relay, fake-ai, claude-code, qwen-code, and roo providers which don't need any configuration.
 	if (
 		config.apiProvider &&
-		["human-relay", "fake-ai", "claude-code", "qwen-code", "roo"].includes(config.apiProvider)
->>>>>>> 8cff25ab
+		["human-relay", "fake-ai", "claude-code", "qwen-code", "roo", "gemini-cli"].includes(config.apiProvider) // kilocode_change: add gemini-cli
 	) {
 		return true
 	}

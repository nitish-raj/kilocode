import cloneDeep from "clone-deep"
import { serializeError } from "serialize-error"

import type { ToolName, ClineAsk, ToolProgressStatus } from "@roo-code/types"
import { TelemetryService } from "@roo-code/telemetry"

import { defaultModeSlug, getModeBySlug } from "../../shared/modes"
import type { ToolParamName, ToolResponse } from "../../shared/tools"

import { fetchInstructionsTool } from "../tools/fetchInstructionsTool"
import { listFilesTool } from "../tools/listFilesTool"
import { getReadFileToolDescription, readFileTool } from "../tools/readFileTool"
import { getSimpleReadFileToolDescription, simpleReadFileTool } from "../tools/simpleReadFileTool"
import { shouldUseSingleFileRead } from "@roo-code/types"
import { writeToFileTool } from "../tools/writeToFileTool"
import { applyDiffTool } from "../tools/multiApplyDiffTool"
import { insertContentTool } from "../tools/insertContentTool"
import { searchAndReplaceTool } from "../tools/searchAndReplaceTool"
import { editFileTool } from "../tools/editFileTool" // kilocode_change: Morph fast apply
import { listCodeDefinitionNamesTool } from "../tools/listCodeDefinitionNamesTool"
import { searchFilesTool } from "../tools/searchFilesTool"
import { browserActionTool } from "../tools/browserActionTool"
import { executeCommandTool } from "../tools/executeCommandTool"
import { useMcpToolTool } from "../tools/useMcpToolTool"
import { accessMcpResourceTool } from "../tools/accessMcpResourceTool"
import { askFollowupQuestionTool } from "../tools/askFollowupQuestionTool"
import { switchModeTool } from "../tools/switchModeTool"
import { attemptCompletionTool } from "../tools/attemptCompletionTool"
import { newTaskTool } from "../tools/newTaskTool"

import { updateTodoListTool } from "../tools/updateTodoListTool"
import { runSlashCommandTool } from "../tools/runSlashCommandTool"
import { generateImageTool } from "../tools/generateImageTool"

import { formatResponse } from "../prompts/responses"
import { validateToolUse } from "../tools/validateToolUse"
import { Task } from "../task/Task"
import { newRuleTool } from "../tools/newRuleTool" // kilocode_change
import { reportBugTool } from "../tools/reportBugTool" // kilocode_change
import { condenseTool } from "../tools/condenseTool" // kilocode_change
import { codebaseSearchTool } from "../tools/codebaseSearchTool"
import { experiments, EXPERIMENT_IDS } from "../../shared/experiments"
import { applyDiffToolLegacy } from "../tools/applyDiffTool"
import { reportExcessiveRecursion, yieldPromise } from "../kilocode"

/**
 * Processes and presents assistant message content to the user interface.
 *
 * This function is the core message handling system that:
 * - Sequentially processes content blocks from the assistant's response.
 * - Displays text content to the user.
 * - Executes tool use requests with appropriate user approval.
 * - Manages the flow of conversation by determining when to proceed to the next content block.
 * - Coordinates file system checkpointing for modified files.
 * - Controls the conversation state to determine when to continue to the next request.
 *
 * The function uses a locking mechanism to prevent concurrent execution and handles
 * partial content blocks during streaming. It's designed to work with the streaming
 * API response pattern, where content arrives incrementally and needs to be processed
 * as it becomes available.
 */

export async function presentAssistantMessage(cline: Task, recursionDepth: number = 0 /*kilocode_change*/) {
	reportExcessiveRecursion("presentAssistantMessage", recursionDepth) // kilocode_change

	if (cline.abort) {
		throw new Error(`[Task#presentAssistantMessage] task ${cline.taskId}.${cline.instanceId} aborted`)
	}

	if (cline.presentAssistantMessageLocked) {
		cline.presentAssistantMessageHasPendingUpdates = true
		return
	}

	cline.presentAssistantMessageLocked = true
	cline.presentAssistantMessageHasPendingUpdates = false

	if (cline.currentStreamingContentIndex >= cline.assistantMessageContent.length) {
		// This may happen if the last content block was completed before
		// streaming could finish. If streaming is finished, and we're out of
		// bounds then this means we already  presented/executed the last
		// content block and are ready to continue to next request.
		if (cline.didCompleteReadingStream) {
			cline.userMessageContentReady = true
		}

		cline.presentAssistantMessageLocked = false
		return
	}

	const block = cloneDeep(cline.assistantMessageContent[cline.currentStreamingContentIndex]) // need to create copy bc while stream is updating the array, it could be updating the reference block properties too

	switch (block.type) {
		case "text": {
			if (cline.didRejectTool || cline.didAlreadyUseTool) {
				break
			}

			let content = block.content

			if (content) {
				// Have to do this for partial and complete since sending
				// content in thinking tags to markdown renderer will
				// automatically be removed.
				// Remove end substrings of <thinking or </thinking (below xml
				// parsing is only for opening tags).
				// Tthis is done with the xml parsing below now, but keeping
				// here for reference.
				// content = content.replace(/<\/?t(?:h(?:i(?:n(?:k(?:i(?:n(?:g)?)?)?$/, "")
				//
				// Remove all instances of <thinking> (with optional line break
				// after) and </thinking> (with optional line break before).
				// - Needs to be separate since we dont want to remove the line
				//   break before the first tag.
				// - Needs to happen before the xml parsing below.
				content = content.replace(/<thinking>\s?/g, "")
				content = content.replace(/\s?<\/thinking>/g, "")

				// Remove partial XML tag at the very end of the content (for
				// tool use and thinking tags), Prevents scrollview from
				// jumping when tags are automatically removed.
				const lastOpenBracketIndex = content.lastIndexOf("<")

				if (lastOpenBracketIndex !== -1) {
					const possibleTag = content.slice(lastOpenBracketIndex)

					// Check if there's a '>' after the last '<' (i.e., if the
					// tag is complete) (complete thinking and tool tags will
					// have been removed by now.)
					const hasCloseBracket = possibleTag.includes(">")

					if (!hasCloseBracket) {
						// Extract the potential tag name.
						let tagContent: string

						if (possibleTag.startsWith("</")) {
							tagContent = possibleTag.slice(2).trim()
						} else {
							tagContent = possibleTag.slice(1).trim()
						}

						// Check if tagContent is likely an incomplete tag name
						// (letters and underscores only).
						const isLikelyTagName = /^[a-zA-Z_]+$/.test(tagContent)

						// Preemptively remove < or </ to keep from these
						// artifacts showing up in chat (also handles closing
						// thinking tags).
						const isOpeningOrClosing = possibleTag === "<" || possibleTag === "</"

						// If the tag is incomplete and at the end, remove it
						// from the content.
						if (isOpeningOrClosing || isLikelyTagName) {
							content = content.slice(0, lastOpenBracketIndex).trim()
						}
					}
				}
			}

			await cline.say("text", content, undefined, block.partial)
			break
		}
		case "tool_use":
			const toolDescription = (): string => {
				switch (block.name) {
					case "execute_command":
						return `[${block.name} for '${block.params.command}']`
					case "read_file":
						// Check if this model should use the simplified description
						const modelId = cline.api.getModel().id
						if (shouldUseSingleFileRead(modelId)) {
							return getSimpleReadFileToolDescription(block.name, block.params)
						} else {
							return getReadFileToolDescription(block.name, block.params)
						}
					case "fetch_instructions":
						return `[${block.name} for '${block.params.task}']`
					case "write_to_file":
						return `[${block.name} for '${block.params.path}']`
					case "apply_diff":
						// Handle both legacy format and new multi-file format
						if (block.params.path) {
							return `[${block.name} for '${block.params.path}']`
						} else if (block.params.args) {
							// Try to extract first file path from args for display
							const match = block.params.args.match(/<file>.*?<path>([^<]+)<\/path>/s)
							if (match) {
								const firstPath = match[1]
								// Check if there are multiple files
								const fileCount = (block.params.args.match(/<file>/g) || []).length
								if (fileCount > 1) {
									return `[${block.name} for '${firstPath}' and ${fileCount - 1} more file${fileCount > 2 ? "s" : ""}]`
								} else {
									return `[${block.name} for '${firstPath}']`
								}
							}
						}
						return `[${block.name}]`
					case "search_files":
						return `[${block.name} for '${block.params.regex}'${
							block.params.file_pattern ? ` in '${block.params.file_pattern}'` : ""
						}]`
					case "insert_content":
						return `[${block.name} for '${block.params.path}']`
					case "search_and_replace":
						return `[${block.name} for '${block.params.path}']`
					// kilocode_change start: Morph fast apply
					case "edit_file":
						return `[${block.name} for '${block.params.target_file}']`
					// kilocode_change end
					case "list_files":
						return `[${block.name} for '${block.params.path}']`
					case "list_code_definition_names":
						return `[${block.name} for '${block.params.path}']`
					case "browser_action":
						return `[${block.name} for '${block.params.action}']`
					case "use_mcp_tool":
						return `[${block.name} for '${block.params.server_name}']`
					case "access_mcp_resource":
						return `[${block.name} for '${block.params.server_name}']`
					case "ask_followup_question":
						return `[${block.name} for '${block.params.question}']`
					case "attempt_completion":
						return `[${block.name}]`
					case "switch_mode":
						return `[${block.name} to '${block.params.mode_slug}'${block.params.reason ? ` because: ${block.params.reason}` : ""}]`
					case "codebase_search": // Add case for the new tool
						return `[${block.name} for '${block.params.query}']`
					case "update_todo_list":
						return `[${block.name}]`
					case "new_task": {
						const mode = block.params.mode ?? defaultModeSlug
						const message = block.params.message ?? "(no message)"
						const modeName = getModeBySlug(mode, customModes)?.name ?? mode
						return `[${block.name} in ${modeName} mode: '${message}']`
					}
<<<<<<< HEAD
					// kilocode_change start
					case "new_rule":
						return `[${block.name} for '${block.params.path}']`
					case "report_bug":
						return `[${block.name}]`
					case "condense":
						return `[${block.name}]`
					// kilocode_change end
=======
					case "run_slash_command":
						return `[${block.name} for '${block.params.command}'${block.params.args ? ` with args: ${block.params.args}` : ""}]`
>>>>>>> 173acdb1
					case "generate_image":
						return `[${block.name} for '${block.params.path}']`
				}
			}

			if (cline.didRejectTool) {
				// Ignore any tool content after user has rejected tool once.
				if (!block.partial) {
					cline.userMessageContent.push({
						type: "text",
						text: `Skipping tool ${toolDescription()} due to user rejecting a previous tool.`,
					})
				} else {
					// Partial tool after user rejected a previous tool.
					cline.userMessageContent.push({
						type: "text",
						text: `Tool ${toolDescription()} was interrupted and not executed due to user rejecting a previous tool.`,
					})
				}

				break
			}

			if (cline.didAlreadyUseTool) {
				// Ignore any content after a tool has already been used.
				cline.userMessageContent.push({
					type: "text",
					text: `Tool [${block.name}] was not executed because a tool has already been used in this message. Only one tool may be used per message. You must assess the first tool's result before proceeding to use the next tool.`,
				})

				break
			}

			const pushToolResult = (content: ToolResponse) => {
				cline.userMessageContent.push({ type: "text", text: `${toolDescription()} Result:` })

				if (typeof content === "string") {
					cline.userMessageContent.push({ type: "text", text: content || "(tool did not return anything)" })
				} else {
					cline.userMessageContent.push(...content)
				}

				// Once a tool result has been collected, ignore all other tool
				// uses since we should only ever present one tool result per
				// message.
				cline.didAlreadyUseTool = true
			}

			const askApproval = async (
				type: ClineAsk,
				partialMessage?: string,
				progressStatus?: ToolProgressStatus,
				isProtected?: boolean,
			) => {
				const { response, text, images } = await cline.ask(
					type,
					partialMessage,
					false,
					progressStatus,
					isProtected || false,
				)

				if (response !== "yesButtonClicked") {
					// Handle both messageResponse and noButtonClicked with text.
					if (text) {
						await cline.say("user_feedback", text, images)
						pushToolResult(formatResponse.toolResult(formatResponse.toolDeniedWithFeedback(text), images))
					} else {
						pushToolResult(formatResponse.toolDenied())
					}
					cline.didRejectTool = true
					return false
				}

				// Handle yesButtonClicked with text.
				if (text) {
					await cline.say("user_feedback", text, images)
					pushToolResult(formatResponse.toolResult(formatResponse.toolApprovedWithFeedback(text), images))
				}

				return true
			}

			const askFinishSubTaskApproval = async () => {
				// Ask the user to approve this task has completed, and he has
				// reviewed it, and we can declare task is finished and return
				// control to the parent task to continue running the rest of
				// the sub-tasks.
				const toolMessage = JSON.stringify({ tool: "finishTask" })
				return await askApproval("tool", toolMessage)
			}

			const handleError = async (action: string, error: Error) => {
				const errorString = `Error ${action}: ${JSON.stringify(serializeError(error))}`

				await cline.say(
					"error",
					`Error ${action}:\n${error.message ?? JSON.stringify(serializeError(error), null, 2)}`,
				)

				pushToolResult(formatResponse.toolError(errorString))
			}

			// If block is partial, remove partial closing tag so its not
			// presented to user.
			const removeClosingTag = (tag: ToolParamName, text?: string): string => {
				if (!block.partial) {
					return text || ""
				}

				if (!text) {
					return ""
				}

				// This regex dynamically constructs a pattern to match the
				// closing tag:
				// - Optionally matches whitespace before the tag.
				// - Matches '<' or '</' optionally followed by any subset of
				//   characters from the tag name.
				const tagRegex = new RegExp(
					`\\s?<\/?${tag
						.split("")
						.map((char) => `(?:${char})?`)
						.join("")}$`,
					"g",
				)

				return text.replace(tagRegex, "")
			}

			if (block.name !== "browser_action") {
				await cline.browserSession.closeBrowser()
			}

			if (!block.partial) {
				cline.recordToolUsage(block.name)
				TelemetryService.instance.captureToolUsage(cline.taskId, block.name)
			}

			// Validate tool use before execution.
			const { mode, customModes } = (await cline.providerRef.deref()?.getState()) ?? {}

			try {
				validateToolUse(
					block.name as ToolName,
					mode ?? defaultModeSlug,
					customModes ?? [],
					{ apply_diff: cline.diffEnabled },
					block.params,
				)
			} catch (error) {
				cline.consecutiveMistakeCount++
				pushToolResult(formatResponse.toolError(error.message))
				break
			}

			// Check for identical consecutive tool calls.
			if (!block.partial) {
				// Use the detector to check for repetition, passing the ToolUse
				// block directly.
				const repetitionCheck = cline.toolRepetitionDetector.check(block)

				// If execution is not allowed, notify user and break.
				if (!repetitionCheck.allowExecution && repetitionCheck.askUser) {
					// Handle repetition similar to mistake_limit_reached pattern.
					const { response, text, images } = await cline.ask(
						repetitionCheck.askUser.messageKey as ClineAsk,
						repetitionCheck.askUser.messageDetail.replace("{toolName}", block.name),
					)

					if (response === "messageResponse") {
						// Add user feedback to userContent.
						cline.userMessageContent.push(
							{
								type: "text" as const,
								text: `Tool repetition limit reached. User feedback: ${text}`,
							},
							...formatResponse.imageBlocks(images),
						)

						// Add user feedback to chat.
						await cline.say("user_feedback", text, images)

						// Track tool repetition in telemetry.
						TelemetryService.instance.captureConsecutiveMistakeError(cline.taskId)
					}

					// Return tool result message about the repetition
					pushToolResult(
						formatResponse.toolError(
							`Tool call repetition limit reached for ${block.name}. Please try a different approach.`,
						),
					)
					break
				}
			}

			switch (block.name) {
				case "write_to_file":
					await checkpointSaveAndMark(cline)
					await writeToFileTool(cline, block, askApproval, handleError, pushToolResult, removeClosingTag)
					break
				case "update_todo_list":
					await updateTodoListTool(cline, block, askApproval, handleError, pushToolResult, removeClosingTag)
					break
				case "apply_diff": {
					// Get the provider and state to check experiment settings
					const provider = cline.providerRef.deref()
					let isMultiFileApplyDiffEnabled = false

					if (provider) {
						const state = await provider.getState()
						isMultiFileApplyDiffEnabled = experiments.isEnabled(
							state.experiments ?? {},
							EXPERIMENT_IDS.MULTI_FILE_APPLY_DIFF,
						)
					}

					if (isMultiFileApplyDiffEnabled) {
						await checkpointSaveAndMark(cline)
						await applyDiffTool(cline, block, askApproval, handleError, pushToolResult, removeClosingTag)
					} else {
						await checkpointSaveAndMark(cline)
						await applyDiffToolLegacy(
							cline,
							block,
							askApproval,
							handleError,
							pushToolResult,
							removeClosingTag,
						)
					}
					break
				}
				case "insert_content":
					await checkpointSaveAndMark(cline)
					await insertContentTool(cline, block, askApproval, handleError, pushToolResult, removeClosingTag)
					break
				case "search_and_replace":
					await checkpointSaveAndMark(cline)
					await searchAndReplaceTool(cline, block, askApproval, handleError, pushToolResult, removeClosingTag)
					break
				// kilocode_change start: Morph fast apply
				case "edit_file":
					await checkpointSaveAndMark(cline)
					await editFileTool(cline, block, askApproval, handleError, pushToolResult, removeClosingTag)
					break
				// kilocode_change end
				case "read_file":
					// Check if this model should use the simplified single-file read tool
					const modelId = cline.api.getModel().id
					if (shouldUseSingleFileRead(modelId)) {
						await simpleReadFileTool(
							cline,
							block,
							askApproval,
							handleError,
							pushToolResult,
							removeClosingTag,
						)
					} else {
						await readFileTool(cline, block, askApproval, handleError, pushToolResult, removeClosingTag)
					}
					break
				case "fetch_instructions":
					await fetchInstructionsTool(cline, block, askApproval, handleError, pushToolResult)
					break
				case "list_files":
					await listFilesTool(cline, block, askApproval, handleError, pushToolResult, removeClosingTag)
					break
				case "codebase_search":
					await codebaseSearchTool(cline, block, askApproval, handleError, pushToolResult, removeClosingTag)
					break
				case "list_code_definition_names":
					await listCodeDefinitionNamesTool(
						cline,
						block,
						askApproval,
						handleError,
						pushToolResult,
						removeClosingTag,
					)
					break
				case "search_files":
					await searchFilesTool(cline, block, askApproval, handleError, pushToolResult, removeClosingTag)
					break
				case "browser_action":
					await browserActionTool(cline, block, askApproval, handleError, pushToolResult, removeClosingTag)
					break
				case "execute_command":
					await executeCommandTool(cline, block, askApproval, handleError, pushToolResult, removeClosingTag)
					break
				case "use_mcp_tool":
					await useMcpToolTool(cline, block, askApproval, handleError, pushToolResult, removeClosingTag)
					break
				case "access_mcp_resource":
					await accessMcpResourceTool(
						cline,
						block,
						askApproval,
						handleError,
						pushToolResult,
						removeClosingTag,
					)
					break
				case "ask_followup_question":
					await askFollowupQuestionTool(
						cline,
						block,
						askApproval,
						handleError,
						pushToolResult,
						removeClosingTag,
					)
					break
				case "switch_mode":
					await switchModeTool(cline, block, askApproval, handleError, pushToolResult, removeClosingTag)
					break
				case "new_task":
					await newTaskTool(cline, block, askApproval, handleError, pushToolResult, removeClosingTag)
					break
				case "attempt_completion":
					await checkpointSaveAndMark(cline) // kilocode_change for "See new changes"
					await attemptCompletionTool(
						cline,
						block,
						askApproval,
						handleError,
						pushToolResult,
						removeClosingTag,
						toolDescription,
						askFinishSubTaskApproval,
					)
					break
<<<<<<< HEAD
				// kilocode_change start
				case "new_rule":
					await newRuleTool(cline, block, askApproval, handleError, pushToolResult, removeClosingTag)
					break
				case "report_bug":
					await reportBugTool(cline, block, askApproval, handleError, pushToolResult, removeClosingTag)
					break
				case "condense":
					await condenseTool(cline, block, askApproval, handleError, pushToolResult, removeClosingTag)
					break
				// kilocode_change end
=======
				case "run_slash_command":
					await runSlashCommandTool(cline, block, askApproval, handleError, pushToolResult, removeClosingTag)
					break
>>>>>>> 173acdb1
				case "generate_image":
					await generateImageTool(cline, block, askApproval, handleError, pushToolResult, removeClosingTag)
					break
			}
			// kilocode_change end

			break
	}

	// Seeing out of bounds is fine, it means that the next too call is being
	// built up and ready to add to assistantMessageContent to present.
	// When you see the UI inactive during this, it means that a tool is
	// breaking without presenting any UI. For example the write_to_file tool
	// was breaking when relpath was undefined, and for invalid relpath it never
	// presented UI.
	// This needs to be placed here, if not then calling
	// cline.presentAssistantMessage below would fail (sometimes) since it's
	// locked.
	cline.presentAssistantMessageLocked = false

	// NOTE: When tool is rejected, iterator stream is interrupted and it waits
	// for `userMessageContentReady` to be true. Future calls to present will
	// skip execution since `didRejectTool` and iterate until `contentIndex` is
	// set to message length and it sets userMessageContentReady to true itself
	// (instead of preemptively doing it in iterator).
	if (!block.partial || cline.didRejectTool || cline.didAlreadyUseTool) {
		// Block is finished streaming and executing.
		if (cline.currentStreamingContentIndex === cline.assistantMessageContent.length - 1) {
			// It's okay that we increment if !didCompleteReadingStream, it'll
			// just return because out of bounds and as streaming continues it
			// will call `presentAssitantMessage` if a new block is ready. If
			// streaming is finished then we set `userMessageContentReady` to
			// true when out of bounds. This gracefully allows the stream to
			// continue on and all potential content blocks be presented.
			// Last block is complete and it is finished executing
			cline.userMessageContentReady = true // Will allow `pWaitFor` to continue.
		}

		// Call next block if it exists (if not then read stream will call it
		// when it's ready).
		// Need to increment regardless, so when read stream calls this function
		// again it will be streaming the next block.
		cline.currentStreamingContentIndex++

		if (cline.currentStreamingContentIndex < cline.assistantMessageContent.length) {
			// There are already more content blocks to stream, so we'll call
			// this function ourselves.
			// kilocode_change start: prevent excessive recursion
			await yieldPromise()
			await presentAssistantMessage(cline, recursionDepth + 1)
			// kilocode_change end
			return
		}
	}

	// Block is partial, but the read stream may have finished.
	if (cline.presentAssistantMessageHasPendingUpdates) {
		// kilocode_change start: prevent excessive recursion
		await yieldPromise()
		await presentAssistantMessage(cline, recursionDepth + 1)
		// kilocode_change end
	}
}

/**
 * save checkpoint and mark done in the current streaming task.
 * @param task The Task instance to checkpoint save and mark.
 * @returns
 */
async function checkpointSaveAndMark(task: Task) {
	if (task.currentStreamingDidCheckpoint) {
		return
	}
	try {
		await task.checkpointSave(true)
		task.currentStreamingDidCheckpoint = true
	} catch (error) {
		console.error(`[Task#presentAssistantMessage] Error saving checkpoint: ${error.message}`, error)
	}
}<|MERGE_RESOLUTION|>--- conflicted
+++ resolved
@@ -234,7 +234,6 @@
 						const modeName = getModeBySlug(mode, customModes)?.name ?? mode
 						return `[${block.name} in ${modeName} mode: '${message}']`
 					}
-<<<<<<< HEAD
 					// kilocode_change start
 					case "new_rule":
 						return `[${block.name} for '${block.params.path}']`
@@ -243,10 +242,8 @@
 					case "condense":
 						return `[${block.name}]`
 					// kilocode_change end
-=======
 					case "run_slash_command":
 						return `[${block.name} for '${block.params.command}'${block.params.args ? ` with args: ${block.params.args}` : ""}]`
->>>>>>> 173acdb1
 					case "generate_image":
 						return `[${block.name} for '${block.params.path}']`
 				}
@@ -581,7 +578,6 @@
 						askFinishSubTaskApproval,
 					)
 					break
-<<<<<<< HEAD
 				// kilocode_change start
 				case "new_rule":
 					await newRuleTool(cline, block, askApproval, handleError, pushToolResult, removeClosingTag)
@@ -593,11 +589,9 @@
 					await condenseTool(cline, block, askApproval, handleError, pushToolResult, removeClosingTag)
 					break
 				// kilocode_change end
-=======
 				case "run_slash_command":
 					await runSlashCommandTool(cline, block, askApproval, handleError, pushToolResult, removeClosingTag)
 					break
->>>>>>> 173acdb1
 				case "generate_image":
 					await generateImageTool(cline, block, askApproval, handleError, pushToolResult, removeClosingTag)
 					break

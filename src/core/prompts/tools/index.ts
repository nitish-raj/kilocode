--- conflicted
+++ resolved
@@ -132,16 +132,15 @@
 		tools.delete("codebase_search")
 	}
 
-<<<<<<< HEAD
 	const hasMorphAccess = checkMorphAvailability({ ...args, settings })
 
 	if (!hasMorphAccess) {
 		tools.delete("edit_file")
-=======
+	}
+
 	// Conditionally exclude update_todo_list if disabled in settings
 	if (settings?.todoListEnabled === false) {
 		tools.delete("update_todo_list")
->>>>>>> 2b208b33
 	}
 
 	// Map tool descriptions for allowed tools

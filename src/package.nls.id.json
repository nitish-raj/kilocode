{
	"extension.displayName": "Kilo Code AI Agent (Fork dari Roo / Cline)",
	"extension.description": "Asisten coding AI Open Source untuk merencanakan, membangun, dan memperbaiki kode.",
	"views.contextMenu.label": "Kilo Code",
	"views.terminalMenu.label": "Kilo Code",
	"views.activitybar.title": "Kilo Code",
	"views.sidebar.name": "Kilo Code",
	"command.newTask.title": "Tugas Baru",
	"command.mcpServers.title": "Server MCP",
	"command.prompts.title": "Mode",
	"command.history.title": "Riwayat",
	"command.marketplace.title": "Marketplace",
	"command.openInEditor.title": "Buka di Editor",
	"command.cloud.title": "Cloud",
	"command.settings.title": "Pengaturan",
	"command.documentation.title": "Dokumentasi",
	"command.openInNewTab.title": "Buka di Tab Baru",
	"command.explainCode.title": "Jelaskan Kode",
	"command.fixCode.title": "Perbaiki Kode",
	"command.improveCode.title": "Tingkatkan Kode",
	"command.addToContext.title": "Tambahkan ke Konteks",
	"command.focusInput.title": "Fokus ke Field Input",
	"command.setCustomStoragePath.title": "Atur Path Penyimpanan Kustom",
	"command.importSettings.title": "Impor Pengaturan",
	"command.terminal.addToContext.title": "Tambahkan Konten Terminal ke Konteks",
	"command.terminal.fixCommand.title": "Perbaiki Perintah Ini",
	"command.terminal.explainCommand.title": "Jelaskan Perintah Ini",
	"command.terminal.generateCommand.title": "Kilo Code: Buat Perintah Terminal",
	"command.acceptInput.title": "Terima Input/Saran",
	"configuration.title": "Kilo Code",
	"commands.allowedCommands.description": "Perintah yang dapat dijalankan secara otomatis ketika 'Selalu setujui operasi eksekusi' diaktifkan",
	"commands.deniedCommands.description": "Awalan perintah yang akan otomatis ditolak tanpa meminta persetujuan. Jika terjadi konflik dengan perintah yang diizinkan, pencocokan awalan terpanjang akan diprioritaskan. Tambahkan * untuk menolak semua perintah.",
	"commands.commandExecutionTimeout.description": "Waktu maksimum dalam detik untuk menunggu eksekusi perintah selesai sebelum timeout (0 = tanpa timeout, 1-600s, default: 0s)",
	"commands.commandTimeoutAllowlist.description": "Awalan perintah yang dikecualikan dari timeout eksekusi perintah. Perintah yang cocok dengan awalan ini akan berjalan tanpa batasan timeout.",
	"settings.vsCodeLmModelSelector.description": "Pengaturan untuk API Model Bahasa VSCode",
	"settings.vsCodeLmModelSelector.vendor.description": "Vendor dari model bahasa (misalnya copilot)",
	"settings.vsCodeLmModelSelector.family.description": "Keluarga dari model bahasa (misalnya gpt-4)",
	"settings.customStoragePath.description": "Path penyimpanan kustom. Biarkan kosong untuk menggunakan lokasi default. Mendukung path absolut (misalnya 'D:\\KiloCodeStorage')",
	"settings.enableCodeActions.description": "Aktifkan perbaikan cepat Kilo Code.",
	"settings.autoImportSettingsPath.description": "Path ke file konfigurasi Kilo Code untuk diimpor secara otomatis saat ekstensi dimulai. Mendukung path absolut dan path relatif terhadap direktori home (misalnya '~/Documents/kilo-code-settings.json'). Biarkan kosong untuk menonaktifkan impor otomatis.",
	"settings.useAgentRules.description": "Aktifkan pemuatan file AGENTS.md untuk aturan khusus agen (lihat https://agent-rules.org/)",
	"settings.apiRequestTimeout.description": "Waktu maksimum dalam detik untuk menunggu respons API (0 = tidak ada batas waktu, 1-3600s, default: 600s). Nilai yang lebih tinggi disarankan untuk penyedia lokal seperti LM Studio dan Ollama yang mungkin memerlukan lebih banyak waktu pemrosesan.",
<<<<<<< HEAD
	"command.generateCommitMessage.title": "Buat Pesan Commit dengan Kilo",
	"command.profile.title": "Profil",
	"ghost.input.title": "Tekan 'Enter' untuk konfirmasi atau 'Escape' untuk membatalkan",
	"ghost.input.placeholder": "Jelaskan apa yang ingin Anda lakukan...",
	"ghost.commands.generateSuggestions": "Kilo Code: Buat Saran Pengeditan",
	"ghost.commands.displaySuggestions": "Tampilkan Saran Pengeditan",
	"ghost.commands.cancelSuggestions": "Batalkan Saran Pengeditan",
	"ghost.commands.applyCurrentSuggestion": "Terapkan Saran Pengeditan Saat Ini",
	"ghost.commands.applyAllSuggestions": "Terapkan Semua Saran Pengeditan",
	"ghost.commands.promptCodeSuggestion": "Tugas Cepat",
	"ghost.commands.goToNextSuggestion": "Pergi ke Saran Berikutnya",
	"ghost.commands.goToPreviousSuggestion": "Pergi ke Saran Sebelumnya"
=======
	"settings.codeIndex.embeddingBatchSize.description": "Ukuran batch untuk operasi embedding selama pengindeksan kode. Sesuaikan ini berdasarkan batas penyedia API kamu. Default adalah 60."
>>>>>>> 173acdb1
}<|MERGE_RESOLUTION|>--- conflicted
+++ resolved
@@ -40,7 +40,7 @@
 	"settings.autoImportSettingsPath.description": "Path ke file konfigurasi Kilo Code untuk diimpor secara otomatis saat ekstensi dimulai. Mendukung path absolut dan path relatif terhadap direktori home (misalnya '~/Documents/kilo-code-settings.json'). Biarkan kosong untuk menonaktifkan impor otomatis.",
 	"settings.useAgentRules.description": "Aktifkan pemuatan file AGENTS.md untuk aturan khusus agen (lihat https://agent-rules.org/)",
 	"settings.apiRequestTimeout.description": "Waktu maksimum dalam detik untuk menunggu respons API (0 = tidak ada batas waktu, 1-3600s, default: 600s). Nilai yang lebih tinggi disarankan untuk penyedia lokal seperti LM Studio dan Ollama yang mungkin memerlukan lebih banyak waktu pemrosesan.",
-<<<<<<< HEAD
+	"settings.codeIndex.embeddingBatchSize.description": "Ukuran batch untuk operasi embedding selama pengindeksan kode. Sesuaikan ini berdasarkan batas penyedia API kamu. Default adalah 60.",
 	"command.generateCommitMessage.title": "Buat Pesan Commit dengan Kilo",
 	"command.profile.title": "Profil",
 	"ghost.input.title": "Tekan 'Enter' untuk konfirmasi atau 'Escape' untuk membatalkan",
@@ -53,7 +53,4 @@
 	"ghost.commands.promptCodeSuggestion": "Tugas Cepat",
 	"ghost.commands.goToNextSuggestion": "Pergi ke Saran Berikutnya",
 	"ghost.commands.goToPreviousSuggestion": "Pergi ke Saran Sebelumnya"
-=======
-	"settings.codeIndex.embeddingBatchSize.description": "Ukuran batch untuk operasi embedding selama pengindeksan kode. Sesuaikan ini berdasarkan batas penyedia API kamu. Default adalah 60."
->>>>>>> 173acdb1
 }
--- conflicted
+++ resolved
@@ -94,11 +94,7 @@
 		"enter_valid_path": "유효한 경로를 입력하세요"
 	},
 	"input": {
-<<<<<<< HEAD
 		"task_prompt": "Kilo Code에게 무엇을 시킬까요?",
-		"task_placeholder": "구축, 찾기, 질문하기"
-=======
-		"task_prompt": "Roo에게 무엇을 시킬까요?",
 		"task_placeholder": "여기에 작업을 입력하세요"
 	},
 	"settings": {
@@ -106,6 +102,5 @@
 			"groqApiKey": "Groq API 키",
 			"getGroqApiKey": "Groq API 키 받기"
 		}
->>>>>>> 2caf974e
 	}
 }
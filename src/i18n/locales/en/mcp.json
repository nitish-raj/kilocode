--- conflicted
+++ resolved
@@ -5,14 +5,10 @@
 		"invalid_settings_validation": "Invalid MCP settings format: {{errorMessages}}",
 		"create_json": "Failed to create or open .kilocode/mcp.json: {{error}}",
 		"failed_update_project": "Failed to update project MCP servers",
-<<<<<<< HEAD
-		"invalidJsonArgument": "Kilo Code tried to use {{toolName}} with an invalid JSON argument. Retrying..."
-=======
-		"invalidJsonArgument": "Roo tried to use {{toolName}} with an invalid JSON argument. Retrying...",
+		"invalidJsonArgument": "Kilo Code tried to use {{toolName}} with an invalid JSON argument. Retrying...",
 		"refresh_after_disable": "Failed to refresh MCP connections after disabling",
 		"refresh_after_enable": "Failed to refresh MCP connections after enabling",
 		"disconnect_servers_partial": "Failed to disconnect {{count}} MCP server(s). Check the output for details."
->>>>>>> c75549ce
 	},
 	"info": {
 		"server_restarting": "Restarting {{serverName}} MCP server...",
